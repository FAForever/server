--- conflicted
+++ resolved
@@ -51,12 +51,12 @@
 @with_logger
 class LobbyConnection():
     @timed()
-<<<<<<< HEAD
     def __init__(self, loop, context,
                  games: GameService,
                  players: PlayerService,
                  nts_client: TwilioNTS,
-                 geoip: GeoIpService):
+                 geoip: GeoIpService
+                 matchmaker_queue: MatchmakerQueue):
         super(LobbyConnection, self).__init__()
         self.loop = loop
         self.geoip_service = geoip
@@ -65,19 +65,7 @@
         self.nts_client = nts_client
         self.coturn_generator = CoturnHMAC()
         self.context = context
-=======
-    def __init__(
-        self,
-        games: GameService,
-        players: PlayerService,
-        geoip: GeoIpService,
-        matchmaker_queue: MatchmakerQueue
-    ):
-        self.geoip_service = geoip
-        self.game_service = games
-        self.player_service = players
         self.matchmaker_queue = matchmaker_queue
->>>>>>> 29260494
         self.ladderPotentialPlayers = []
         self.warned = False
         self._authenticated = False
@@ -730,11 +718,8 @@
                 self.sendJSON(dict(command="notice", style="info", text="Bad password (it's case sensitive)"))
                 return
 
-<<<<<<< HEAD
-            self.launch_game(game, False)
-=======
-            self.launch_game(game, port, is_host=False)
->>>>>>> 29260494
+            self.launch_game(game, is_host=False)
+
         except KeyError:
             self.sendJSON(dict(command="notice", style="info", text="The host has left the game"))
 
@@ -780,11 +765,6 @@
 
         assert isinstance(self.player, Player)
 
-<<<<<<< HEAD
-        default_title = "%s' game".format(self.player.login)
-        title = html.escape(message.get('title') or default_title)
-=======
->>>>>>> 29260494
         visibility = VisibilityState.from_string(message.get('visibility'))
         if not isinstance(visibility, VisibilityState):
             # Protocol violation.
@@ -803,28 +783,7 @@
         mod = message.get('mod')
         mapname = message.get('mapname')
         password = message.get('password')
-<<<<<<< HEAD
-
-        game = self.game_service.create_game(**{
-            'visibility': visibility,
-            'game_mode': mod.lower(),
-            'host': self.player,
-            'name': title if title else self.player.login,
-            'mapname': mapname,
-            'password': password
-        })
-        self.launch_game(game, True)
-        server.stats.incr('game.hosted')
-
-    def launch_game(self, game, is_host=False, use_map=None):
-
-        if self.game_connection:
-            self.game_connection.abort("Player launched a new game")
-
-        self.game_connection = GameConnection(self.loop,self, self.player_service, self.game_service, self.player, game)
-        self.player.game_connection = self.game_connection
-
-=======
+
         game_mode = GameMode.from_string(mod.lower())
 
         game = self.game_service.create_game(
@@ -835,15 +794,15 @@
             mapname=mapname or 'scmp_007',
             password=password
         )
-        self.launch_game(game, port, is_host=True)
+        self.launch_game(game, is_host=True)
         server.stats.incr('game.hosted')
 
-    def launch_game(self, game, port, is_host=False, use_map=None):
-        # TODO: Fix setting up a ridiculous amount of cyclic pointers here
+
+    def launch_game(self, game, is_host=False, use_map=None):
+
         if self.game_connection:
             self.game_connection.abort("Player launched a new game")
 
->>>>>>> 29260494
         if is_host:
             game.host = self.player
 
