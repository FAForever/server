--- conflicted
+++ resolved
@@ -43,16 +43,12 @@
 
 
 @with_logger
-<<<<<<< HEAD
-class LobbyConnection():
+class LobbyConnection:
 
     # Lazy loaded when __init__ is run
     COMMAND_HANDLERS = {}
     MODULES = [mod_admin, mod_auth, mod_social]
 
-=======
-class LobbyConnection:
->>>>>>> ed784582
     @timed()
     def __init__(
         self,
