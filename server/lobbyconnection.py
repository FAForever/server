--- conflicted
+++ resolved
@@ -6,16 +6,7 @@
 import urllib.parse
 import urllib.request
 import random
-<<<<<<< HEAD
 import html
-import re
-from collections import defaultdict
-from contextlib import closing
-from typing import List
-from typing import Mapping
-from typing import Optional
-=======
->>>>>>> bec2cf69
 
 import datetime
 
