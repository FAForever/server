--- conflicted
+++ resolved
@@ -108,18 +108,12 @@
         if self.player:
             self.player_service.remove_player(self.player)
             self.player = None
-<<<<<<< HEAD
         server.stats.incr('server.connections.aborted')
-=======
->>>>>>> 9ad9df22
 
     def ensure_authenticated(self, cmd):
         if not self._authenticated:
             if cmd not in ['hello', 'ask_session', 'create_account', 'ping', 'pong', 'Bottleneck']:  # Bottleneck is sent by the game during reconnect
-<<<<<<< HEAD
                 server.stats.incr('server.received_messages.unauthenticated', tags={"command": cmd})
-=======
->>>>>>> 9ad9df22
                 self.abort("Message invalid for unauthenticated connection: %s" % cmd)
                 return False
         return True
@@ -290,12 +284,8 @@
                     if 'ban' in message:
                         reason = message['ban'].get('reason', 'Unspecified')
                         duration = int(message['ban'].get('duration', 1))
-<<<<<<< HEAD
                         period = message['ban'].get('period', 'SECOND').upper()
 
-=======
-                        period = message['ban'].get('period', 'DAY').upper()
->>>>>>> 9ad9df22
                         self._logger.warning('Administrative action: %s closed client for %s with %s ban (Reason: %s)', self.player, player, duration, reason)
                         async with db.engine.acquire() as conn:
                             try:
@@ -305,11 +295,7 @@
                                 if row:
                                     ban_fail = row[0]
                                 else:
-<<<<<<< HEAD
                                     if period not in ["SECOND", "DAY", "WEEK", "MONTH"]:
-=======
-                                    if period not in ["DAY", "WEEK", "MONTH"]:
->>>>>>> 9ad9df22
                                         self._logger.warning('Tried to ban player with invalid period')
                                         raise ClientError(f"Period '{period}' is not allowed!")
 
@@ -327,10 +313,7 @@
                                         ),
                                         duration=duration
                                     )
-<<<<<<< HEAD
-
-=======
->>>>>>> 9ad9df22
+
                             except pymysql.MySQLError as e:
                                 raise ClientError('Your ban attempt upset the database: {}'.format(e))
                     else:
@@ -379,19 +362,13 @@
         auth_error_message = "Login not found or password incorrect. They are case sensitive."
         row = await result.fetchone()
         if not row:
-<<<<<<< HEAD
             server.stats.incr('user.logins', tags={'status': 'failure'})
-=======
->>>>>>> 9ad9df22
             raise AuthenticationError(auth_error_message)
 
         player_id, real_username, dbPassword, steamid, create_time, ban_reason, ban_expiry = (row[i] for i in range(7))
 
         if dbPassword != password:
-<<<<<<< HEAD
             server.stats.incr('user.logins', tags={'status': 'failure'})
-=======
->>>>>>> 9ad9df22
             raise AuthenticationError(auth_error_message)
 
         now = datetime.datetime.now()
@@ -512,11 +489,7 @@
 
         async with db.engine.acquire() as conn:
             player_id, login, steamid = await self.check_user_login(conn, login, password)
-<<<<<<< HEAD
             server.stats.incr('user.logins', tags={'status': 'success'})
-=======
-            server.stats.incr('user.logins')
->>>>>>> 9ad9df22
             server.stats.gauge('users.online', len(self.player_service))
 
             await conn.execute(
@@ -739,17 +712,6 @@
             self.ladder_service.cancel_search(self.player)
             return
 
-<<<<<<< HEAD
-=======
-        async with db.engine.acquire() as conn:
-            result = await conn.execute("SELECT id FROM matchmaker_ban WHERE `userid` = %s", (self.player.id))
-            row = await result.fetchone()
-            if row:
-                self.sendJSON(dict(command="notice", style="error",
-                                   text="You are banned from the matchmaker. Contact an admin to have the reason."))
-                return
-
->>>>>>> 9ad9df22
         if state == "start":
             assert self.player is not None
             # Faction can be either the name (e.g. 'uef') or the enum value (e.g. 1)
@@ -802,11 +764,7 @@
             password=password
         )
         self.launch_game(game, is_host=True)
-<<<<<<< HEAD
         server.stats.incr('game.hosted', tags={'game_mode': game_mode})
-=======
-        server.stats.incr('game.hosted')
->>>>>>> 9ad9df22
 
     def launch_game(self, game, is_host=False, use_map=None):
         # TODO: Fix setting up a ridiculous amount of cyclic pointers here
