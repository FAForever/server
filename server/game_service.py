import asyncio
from typing import Dict, List, Optional, Union, ValuesView

import aiocron
import server.db as db
from server import GameState, VisibilityState
from server.decorators import with_logger
from server.games import (CoopGame, CustomGame, FeaturedMod, GameMode,
                          LadderGame)
from server.games.game import Game
from server.matchmaker import MatchmakerQueue
from server.players import Player

from .ladder_service import LadderService


@with_logger
class GameService:
    """
    Utility class for maintaining lifecycle of games
    """
    def __init__(self, player_service, game_stats_service):
        self._dirty_games = set()
        self._dirty_queues = set()
        self.player_service = player_service
        self.game_stats_service = game_stats_service
        self.game_id_counter = 0

        # Populated below in really_update_static_ish_data.
        self.featured_mods = dict()

        # A set of mod ids that are allowed in ranked games (everyone loves caching)
        self.ranked_mods = set()

        # The ladder map pool. Each entry is an (id, name, filename) tuple.
        self.ladder_maps = set()

        # Temporary proxy for the ladder service
        self.ladder_service = None

        # The set of active games
        self.games: Dict[int, Game] = dict()

        # Cached versions for files by game_mode ( featured mod name )
        # For use by the patcher
        self.game_mode_versions = dict()

        # Synchronously initialise the game-id counter and static-ish-data.
        loop = asyncio.get_event_loop()
        loop.run_until_complete(asyncio.async(self.initialise_game_counter()))
        loop.run_until_complete(loop.create_task(self.update_data()))
        self._update_cron = aiocron.crontab('*/10 * * * *', func=self.update_data)

    async def initialise_game_counter(self):
        async with db.engine.acquire() as conn:
            # InnoDB, unusually, doesn't allow insertion of values greater than the next expected
            # value into an auto_increment field. We'd like to do that, because we no longer insert
            # games into the database when they don't start, so game ids aren't contiguous (as
            # unstarted games consume ids that never get written out).
            # So, id has to just be an integer primary key, no auto-increment: we handle its
            # incrementing here in game service, but have to do this slightly expensive query on
            # startup (though the primary key index probably makes it super fast anyway).
            # This is definitely a better choice than inserting useless rows when games are created,
            # doing LAST_UPDATE_ID to get the id number, and then doing an UPDATE when the actual
            # data to go into the row becomes available: we now only do a single insert for each
            # game, and don't end up with 800,000 junk rows in the database.
            result = await conn.execute("SELECT MAX(id) FROM game_stats")
            row = await result.fetchone()
            self.game_id_counter = row[0]

    async def update_data(self):
        """
        Loads from the database the mostly-constant things that it doesn't make sense to query every
        time we need, but which can in principle change over time.
        """
        async with db.engine.acquire() as conn:
            result = await conn.execute("SELECT `id`, `gamemod`, `name`, description, publish, `order` FROM game_featuredMods")

            async for row in result:
                mod_id, name, full_name, description, publish, order = (row[i] for i in range(6))
                self.featured_mods[name] = FeaturedMod(
                    mod_id, name, full_name, description, publish, order)

            result = await conn.execute("SELECT uid FROM table_mod WHERE ranked = 1")
            rows = await result.fetchall()

            # Turn resultset into a list of uids
            self.ranked_mods = set(map(lambda x: x[0], rows))

            # Load all ladder maps
            result = await conn.execute(
                "SELECT ladder_map.idmap, "
                "table_map.name, "
                "table_map.filename "
                "FROM ladder_map "
                "INNER JOIN table_map ON table_map.id = ladder_map.idmap")
            self.ladder_maps = [(row[0], row[1], row[2]) async for row in result]

            for mod in self.featured_mods.values():
                self._logger.debug("Loading featuredMod %s", mod.name)
                if mod.name == 'ladder1v1':
                    continue
                self.game_mode_versions[mod.name] = {}
                t = "updates_{}".format(mod.name)
                tfiles = t + "_files"
                result = await conn.execute(
                    "SELECT %s.fileId, MAX(%s.version) "
                    "FROM %s LEFT JOIN %s ON %s.fileId = %s.id "
                    "GROUP BY %s.fileId" % (tfiles, tfiles, tfiles, t, tfiles, t, tfiles))

                async for row in result:
                    fileId, version = row[0], row[1]
                    self.game_mode_versions[mod.name][fileId] = version
            # meh
            self.game_mode_versions['ladder1v1'] = self.game_mode_versions['faf']

            # meh meh
            self.ladder_service = LadderService(self)

    @property
    def dirty_games(self):
        return self._dirty_games

    @property
    def dirty_queues(self):
        return self._dirty_queues

    def mark_dirty(self, obj: Union[Game, MatchmakerQueue]):
        if isinstance(obj, Game):
            self._dirty_games.add(obj)
        elif isinstance(obj, MatchmakerQueue):
            self._dirty_queues.add(obj)

    def clear_dirty(self):
        self._dirty_games = set()
        self._dirty_queues = set()

    def create_uid(self) -> int:
        self.game_id_counter += 1

        return self.game_id_counter

    def create_game(self,
                    visibility=VisibilityState.PUBLIC,
                    game_mode: GameMode=GameMode.UNKNOWN,
                    host: Optional[Player]=None,
                    name: Optional[str]=None,
                    mapname: Optional[str]=None,
                    password: Optional[str]=None):
        """
        Main entrypoint for creating new games
        """
        game_id = self.create_uid()
        args = {
            "id_": game_id,
            "host": host,
            "name": name,
            "map_": mapname,
            "game_mode": str(game_mode),
            "game_service": self,
            "game_stats_service": self.game_stats_service
        }

        GameClass = {
            GameMode.LADDER:        LadderGame,
            GameMode.COOP:          CoopGame,
            GameMode.FAF:           CustomGame,
            GameMode.FAF_BETA:      CustomGame,
            GameMode.EQUILIBRIUM:   CustomGame
        }.get(game_mode, Game)
        game = GameClass(**args)

        self.games[game_id] = game

        game.visibility = visibility
        game.password = password

        self.mark_dirty(game)
        return game

    @property
    def live_games(self) -> List[Game]:
        return [game for game in self.games.values()
                if game.state == GameState.LIVE]

    @property
    def open_games(self) -> List[Game]:
        """
        Return all games that meet the client's definition of "not closed".
        Server game states are mapped to client game states as follows:

            GameState.LOBBY: 'open',
            GameState.LIVE: 'playing',
            GameState.ENDED: 'closed',
            GameState.INITIALIZING: 'closed',

        The client ignores everything "closed". This property fetches all such not-closed games.
        :return:
        """
        return [game for game in self.games.values()
                if game.state == GameState.LOBBY or game.state == GameState.LIVE]

    @property
    def all_games(self) -> ValuesView[Game]:
        return self.games.values()

    @property
    def pending_games(self) -> List[Game]:
        return [game for game in self.games.values()
                if game.state == GameState.LOBBY or game.state == GameState.INITIALIZING]

    def remove_game(self, game: Game):
        if game.id in self.games:
            del self.games[game.id]

    def all_game_modes(self):
        mods = []
        for name, mod in self.featured_mods.items():
            mods.append({
                'command': 'mod_info',
                'publish': mod.publish,
                'name': name,
                'order': mod.order,
                'fullname': mod.full_name,
                'desc': mod.description
            })
        return mods

<<<<<<< HEAD
    def __getitem__(self, item):
        return self.games[item]

    def __contains__(self, item):
        return item in self.games
=======
    def __getitem__(self, item: int) -> Game:
        return self.games[item]
>>>>>>> 29260494
<|MERGE_RESOLUTION|>--- conflicted
+++ resolved
@@ -226,13 +226,8 @@
             })
         return mods
 
-<<<<<<< HEAD
-    def __getitem__(self, item):
-        return self.games[item]
-
-    def __contains__(self, item):
-        return item in self.games
-=======
     def __getitem__(self, item: int) -> Game:
         return self.games[item]
->>>>>>> 29260494
+
+    def __contains__(self, item):
+        return item in self.games