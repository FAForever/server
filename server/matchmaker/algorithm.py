import heapq
from typing import Dict, Iterable, List, Set

from ..decorators import with_logger
from .search import Match, Search

################################################################################
#                           Constants and parameters                           #
################################################################################

# Number of candidates for matching
SM_NUM_TO_RANK = 5

################################################################################
#                                Implementation                                #
################################################################################


def make_matches(searches: List[Search]) -> List[Match]:
    return Matchmaker(searches).find()

@with_logger
class MatchmakingPolicy(object):
    def __init__(self, searches: List[Search]):
        self.searches = searches
        self.matches: Dict[Search, Search] = {}

    def _match(self, s1: Search, s2: Search):
        self._logger.debug("Matching %s and %s", s1, s2)
        self.matches[s1] = s2
        self.matches[s2] = s1

    def _unmatch(self, s1: Search):
        s2 = self.matches[s1]
        self._logger.debug("Unmatching %s and %s", s1, s2)
        assert self.matches[s2] == s1
        del self.matches[s1]
        del self.matches[s2]


class StableMarriage(MatchmakingPolicy):
    def find(self) -> Dict[Search, Search]:
        """Perform SM_NUM_TO_RANK runs of the stable matching algorithm. 
        Assumes that _MatchingGraph.build_sparse() only returns edges whose matches are acceptable
        to both parties."""
<<<<<<< HEAD
        ranks = _MatchingGraph.build_sparse(self.searches)
        self.matches: Dict[Search, Search] = {}
=======
        ranks = _rank_all(self.searches)
        self.matches.clear()
>>>>>>> a16983a3

        for i in range(SM_NUM_TO_RANK):
            self._logger.debug("Round %i currently %i matches", i, len(self.matches) // 2)
            # Do one round of proposals
            if len(self.matches) == len(self.searches):
                # Everyone found a match so we are done
                break

            for search in self.searches:
                if search in self.matches:
                    continue

                if not ranks[search]:
                    # Preference list exhausted
                    continue

                preferred = ranks[search].pop()

                self._logger.debug(
                    "Quality between %s and %s: %f thresholds: [%f, %f]",
                    search, preferred, search.quality_with(preferred),
                    search.match_threshold, preferred.match_threshold
                )

                self._propose(search, preferred)

        return self.matches

    def _propose(self, search: Search, preferred: Search):
        """ An unmatched search proposes to it's preferred opponent.

        If the opponent is not matched, they become matched. If the opponent is
        matched, but prefers this new search to its current one, then the opponent
        unmatches from its previous adversary and matches with the new search instead.
        """
        if preferred not in self.matches:
            self._match(search, preferred)
            return

        current_match = self.matches[preferred]
        current_quality = preferred.quality_with(current_match)
        new_quality = search.quality_with(preferred)

        if new_quality > current_quality:
            # Found a better match
            self._unmatch(preferred)
            self._match(search, preferred)


class RandomlyMatchNewbies(MatchmakingPolicy):
    def find(self) -> Dict[Search, Search]:
        self.matches.clear()

        unmatched_newbies = [
            search for search in self.searches 
            if search.is_single_ladder_newbie()
            and not search in self.matches
        ] 

        while len(unmatched_newbies) >= 2:
            newbie1 = unmatched_newbies.pop()
            newbie2 = unmatched_newbies.pop()
            self._match(newbie1, newbie2)

        if len(unmatched_newbies) == 1:
            newbie = unmatched_newbies[0]

            default_if_no_available_opponent = None

            opponent = next(
                (search for search in self.searches
                if search != newbie
                and not search in self.matches
                and search.is_single_party()
                and search.has_no_top_player()
                ),
                default_if_no_available_opponent
            )
            if opponent is not default_if_no_available_opponent:
                self._match(newbie, opponent)

        return self.matches


class Matchmaker(object):
    def __init__(self, searches: List[Search]):
        self.searches = searches
        self.matches: Dict[Search, Search] = {}

    def find(self) -> List[Match]:
        self.matches.update(StableMarriage(self.searches).find())

        remaining_searches = [
                search for search in self.searches 
                if search not in self.matches
        ]
        self.matches.update(RandomlyMatchNewbies(remaining_searches).find())

        return self._remove_duplicates()

    def _remove_duplicates(self) -> List[Match]:
        matches_set: Set[Match] = set()
        for s1, s2 in self.matches.items():
            if (s1, s2) in matches_set or (s2, s1) in matches_set:
                continue
            matches_set.add((s1, s2))
        return list(matches_set)


@with_logger
class _MatchingGraph:
    @staticmethod
    def build_sparse(searches: List[Search]) -> Dict[Search, List[Search]]:
        """ A graph in adjacency list representation, whose nodes are the searches
        and whose edges are the top few possible matchings for each node.

        Note that the highest quality searches come at the end of the list so that
        it can be used as a stack with .pop().
        """
        return {
            search: sorted(
                _MatchingGraph._get_top_matches(
                    search, filter(lambda s: s is not search, searches)
                ),
                key=lambda other: search.quality_with(other)
            )
            for search in searches
        }


    @staticmethod
    def _get_top_matches(search: Search, others: Iterable[Search]) -> List[Search]:
        def is_possible_match(other: Search) -> bool:
            quality_log_string = (
                f"Quality between {search} and {other}: {search.quality_with(other)}"
                + f" thresholds: [{search.match_threshold}, {other.match_threshold}]."
            )

            if search.matches_with(other):
                _MatchingGraph._logger.debug(
                    quality_log_string + f" Will be considered during matchmaking."
                )
                return True
            else:
                _MatchingGraph._logger.debug(
                    quality_log_string + f" Will be discarded."
                )
                return False

        return heapq.nlargest(
            SM_NUM_TO_RANK, 
            filter(
                is_possible_match,
                others
            ), 
            key=lambda other: search.quality_with(other)
        )<|MERGE_RESOLUTION|>--- conflicted
+++ resolved
@@ -43,13 +43,8 @@
         """Perform SM_NUM_TO_RANK runs of the stable matching algorithm. 
         Assumes that _MatchingGraph.build_sparse() only returns edges whose matches are acceptable
         to both parties."""
-<<<<<<< HEAD
         ranks = _MatchingGraph.build_sparse(self.searches)
-        self.matches: Dict[Search, Search] = {}
-=======
-        ranks = _rank_all(self.searches)
         self.matches.clear()
->>>>>>> a16983a3
 
         for i in range(SM_NUM_TO_RANK):
             self._logger.debug("Round %i currently %i matches", i, len(self.matches) // 2)
