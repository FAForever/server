--- conflicted
+++ resolved
@@ -54,8 +54,8 @@
     def _is_ladder_newbie(player: Player) -> bool:
         return player.ladder_games <= config.NEWBIE_MIN_GAMES
 
-    def is_ladder_search(self) -> bool:
-        return self.rating_prop == 'ladder_rating'
+    def is_ladder1v1_search(self) -> bool:
+        return self.rating_type is RatingType.LADDER_1V1
 
     def is_single_party(self) -> bool:
         return len(self.players) == 1
@@ -64,7 +64,7 @@
         return (
             self.is_single_party()
             and self._is_ladder_newbie(self.players[0])
-            and self.is_ladder_search()
+            and self.is_ladder1v1_search()
         )
 
     def has_no_top_player(self) -> bool:
@@ -77,12 +77,7 @@
         ratings = []
         for player, rating in zip(self.players, self.raw_ratings):
             # New players (less than config.NEWBIE_MIN_GAMES games) match against less skilled opponents
-<<<<<<< HEAD
-            if self._is_ladder_newbie(player):
-=======
-            if (player.ladder_games <= config.NEWBIE_MIN_GAMES
-                    and self.rating_type is RatingType.LADDER_1V1):
->>>>>>> d5934e9c
+            if self._is_single_ladder_newbie(player):
                 rating = self.adjusted_rating(player)
             ratings.append(rating)
         return ratings
