--- conflicted
+++ resolved
@@ -131,17 +131,11 @@
                 # These games shouldn't be broadcast, but instead privately sent
                 # to those who are allowed to see them.
                 if game.visibility == VisibilityState.FRIENDS:
-<<<<<<< HEAD
-                    # To see this game, you must have an authenticated connection and be a friend of the host, or the host.
-                    validation_func = lambda \
-                        lobby_conn: lobby_conn.player.id in game.host.friends or lobby_conn.player == game.host
-=======
                     # To see this game, you must have an authenticated
                     # connection and be a friend of the host, or the host.
                     def validation_func(lobby_conn):
                         return lobby_conn.player.id in game.host.friends or \
                                lobby_conn.player == game.host
->>>>>>> 79721a9a
                 else:
                     def validation_func(lobby_conn):
                         return lobby_conn.player.id not in game.host.foes
