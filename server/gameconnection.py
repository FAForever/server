--- conflicted
+++ resolved
@@ -1,11 +1,7 @@
 import asyncio
 
 from server.db import FAFDatabase
-<<<<<<< HEAD
 from sqlalchemy import text, select, or_
-=======
-from sqlalchemy import select, text
->>>>>>> 79721a9a
 
 from .abc.base_game import GameConnectionState
 from .config import TRACE
@@ -506,11 +502,8 @@
         if self.game:
             self.game_service.mark_dirty(self.game)
 
-<<<<<<< HEAD
-    def abort(self, log_message: str = ''):
-=======
+
     async def abort(self, log_message: str=''):
->>>>>>> 79721a9a
         """
         Abort the connection
 
