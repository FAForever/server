{
    "_meta": {
        "hash": {
<<<<<<< HEAD
            "sha256": "86f92cb4edf47be40fdae00da1e957abc06020ad8bfd3acb339d815154bb99ea"
=======
            "sha256": "187918e52fd0b09bd97ad626621c42d38496e99411d45c19367129a37466433f"
>>>>>>> c264f732
        },
        "pipfile-spec": 6,
        "requires": {
            "python_version": "3.6"
        },
        "sources": [
            {
                "name": "pypi",
                "url": "https://pypi.org/simple",
                "verify_ssl": true
            }
        ]
    },
    "default": {
        "aiocron": {
            "hashes": [
                "sha256:7f7c343b5bb18695206714f038726e3795e6dfa69affcc25abe17838d51be69c",
                "sha256:f20b29ba8207d789b44ecb516ef084fa84d3e02dde1c82fa4009c90b072b63c7"
            ],
            "index": "pypi",
            "version": "==1.3"
        },
        "aiohttp": {
            "hashes": [
                "sha256:00d198585474299c9c3b4f1d5de1a576cc230d562abc5e4a0e81d71a20a6ca55",
                "sha256:0155af66de8c21b8dba4992aaeeabf55503caefae00067a3b1139f86d0ec50ed",
                "sha256:09654a9eca62d1bd6d64aa44db2498f60a5c1e0ac4750953fdd79d5c88955e10",
                "sha256:199f1d106e2b44b6dacdf6f9245493c7d716b01d0b7fbe1959318ba4dc64d1f5",
                "sha256:296f30dedc9f4b9e7a301e5cc963012264112d78a1d3094cd83ef148fdf33ca1",
                "sha256:368ed312550bd663ce84dc4b032a962fcb3c7cae099dbbd48663afc305e3b939",
                "sha256:40d7ea570b88db017c51392349cf99b7aefaaddd19d2c78368aeb0bddde9d390",
                "sha256:629102a193162e37102c50713e2e31dc9a2fe7ac5e481da83e5bb3c0cee700aa",
                "sha256:6d5ec9b8948c3d957e75ea14d41e9330e1ac3fed24ec53766c780f82805140dc",
                "sha256:87331d1d6810214085a50749160196391a712a13336cd02ce1c3ea3d05bcf8d5",
                "sha256:9a02a04bbe581c8605ac423ba3a74999ec9d8bce7ae37977a3d38680f5780b6d",
                "sha256:9c4c83f4fa1938377da32bc2d59379025ceeee8e24b89f72fcbccd8ca22dc9bf",
                "sha256:9cddaff94c0135ee627213ac6ca6d05724bfe6e7a356e5e09ec57bd3249510f6",
                "sha256:a25237abf327530d9561ef751eef9511ab56fd9431023ca6f4803f1994104d72",
                "sha256:a5cbd7157b0e383738b8e29d6e556fde8726823dae0e348952a61742b21aeb12",
                "sha256:a97a516e02b726e089cffcde2eea0d3258450389bbac48cbe89e0f0b6e7b0366",
                "sha256:acc89b29b5f4e2332d65cd1b7d10c609a75b88ef8925d487a611ca788432dfa4",
                "sha256:b05bd85cc99b06740aad3629c2585bda7b83bd86e080b44ba47faf905fdf1300",
                "sha256:c2bec436a2b5dafe5eaeb297c03711074d46b6eb236d002c13c42f25c4a8ce9d",
                "sha256:cc619d974c8c11fe84527e4b5e1c07238799a8c29ea1c1285149170524ba9303",
                "sha256:d4392defd4648badaa42b3e101080ae3313e8f4787cb517efd3f5b8157eaefd6",
                "sha256:e1c3c582ee11af7f63a34a46f0448fca58e59889396ffdae1f482085061a2889"
            ],
            "index": "pypi",
            "version": "==3.5.4"
        },
        "aiomeasures": {
            "hashes": [
                "sha256:37a802d3149b034647cf5917cbc83e00dde4fa1fdb922faed26721f448ee1ed5",
                "sha256:ea84b27a5367b788671e15d7b526724af5a3433eb38b7a36127a4a24916d5035"
            ],
            "index": "pypi",
            "version": "==0.5.14"
        },
        "aiomysql": {
            "hashes": [
                "sha256:5fd798481f16625b424eec765c56d712ac78a51f3bd0175a3de94107aae43307",
                "sha256:d89ce25d44dadb43cf2d9e4603bd67b7a0ad12d5e67208de013629ba648df2ba"
            ],
            "index": "pypi",
            "version": "==0.0.20"
        },
        "asn1crypto": {
            "hashes": [
                "sha256:2f1adbb7546ed199e3c90ef23ec95c5cf3585bac7d11fb7eb562a3fe89c64e87",
                "sha256:9d5c20441baf0cb60a4ac34cc447c6c189024b6b4c6cd7877034f4965c464e49"
            ],
            "version": "==0.24.0"
        },
        "async-timeout": {
            "hashes": [
                "sha256:0c3c816a028d47f659d6ff5c745cb2acf1f966da1fe5c19c77a70282b25f4c5f",
                "sha256:4291ca197d287d274d0b6cb5d6f8f8f82d434ed288f962539ff18cc9012f9ea3"
            ],
            "version": "==3.0.1"
        },
        "attrs": {
            "hashes": [
                "sha256:69c0dbf2ed392de1cb5ec704444b08a5ef81680a61cb899dc08127123af36a79",
                "sha256:f0b870f674851ecbfbbbd364d6b5cbdff9dcedbc7f3f5e18a6891057f21fe399"
            ],
            "version": "==19.1.0"
        },
        "certifi": {
            "hashes": [
                "sha256:046832c04d4e752f37383b628bc601a7ea7211496b4638f6514d0e5b9acc4939",
                "sha256:945e3ba63a0b9f577b1395204e13c3a231f9bc0223888be653286534e5873695"
            ],
            "version": "==2019.6.16"
        },
        "cffi": {
            "hashes": [
                "sha256:041c81822e9f84b1d9c401182e174996f0bae9991f33725d059b771744290774",
                "sha256:046ef9a22f5d3eed06334d01b1e836977eeef500d9b78e9ef693f9380ad0b83d",
                "sha256:066bc4c7895c91812eff46f4b1c285220947d4aa46fa0a2651ff85f2afae9c90",
                "sha256:066c7ff148ae33040c01058662d6752fd73fbc8e64787229ea8498c7d7f4041b",
                "sha256:2444d0c61f03dcd26dbf7600cf64354376ee579acad77aef459e34efcb438c63",
                "sha256:300832850b8f7967e278870c5d51e3819b9aad8f0a2c8dbe39ab11f119237f45",
                "sha256:34c77afe85b6b9e967bd8154e3855e847b70ca42043db6ad17f26899a3df1b25",
                "sha256:46de5fa00f7ac09f020729148ff632819649b3e05a007d286242c4882f7b1dc3",
                "sha256:4aa8ee7ba27c472d429b980c51e714a24f47ca296d53f4d7868075b175866f4b",
                "sha256:4d0004eb4351e35ed950c14c11e734182591465a33e960a4ab5e8d4f04d72647",
                "sha256:4e3d3f31a1e202b0f5a35ba3bc4eb41e2fc2b11c1eff38b362de710bcffb5016",
                "sha256:50bec6d35e6b1aaeb17f7c4e2b9374ebf95a8975d57863546fa83e8d31bdb8c4",
                "sha256:55cad9a6df1e2a1d62063f79d0881a414a906a6962bc160ac968cc03ed3efcfb",
                "sha256:5662ad4e4e84f1eaa8efce5da695c5d2e229c563f9d5ce5b0113f71321bcf753",
                "sha256:59b4dc008f98fc6ee2bb4fd7fc786a8d70000d058c2bbe2698275bc53a8d3fa7",
                "sha256:73e1ffefe05e4ccd7bcea61af76f36077b914f92b76f95ccf00b0c1b9186f3f9",
                "sha256:a1f0fd46eba2d71ce1589f7e50a9e2ffaeb739fb2c11e8192aa2b45d5f6cc41f",
                "sha256:a2e85dc204556657661051ff4bab75a84e968669765c8a2cd425918699c3d0e8",
                "sha256:a5457d47dfff24882a21492e5815f891c0ca35fefae8aa742c6c263dac16ef1f",
                "sha256:a8dccd61d52a8dae4a825cdbb7735da530179fea472903eb871a5513b5abbfdc",
                "sha256:ae61af521ed676cf16ae94f30fe202781a38d7178b6b4ab622e4eec8cefaff42",
                "sha256:b012a5edb48288f77a63dba0840c92d0504aa215612da4541b7b42d849bc83a3",
                "sha256:d2c5cfa536227f57f97c92ac30c8109688ace8fa4ac086d19d0af47d134e2909",
                "sha256:d42b5796e20aacc9d15e66befb7a345454eef794fdb0737d1af593447c6c8f45",
                "sha256:dee54f5d30d775f525894d67b1495625dd9322945e7fee00731952e0368ff42d",
                "sha256:e070535507bd6aa07124258171be2ee8dfc19119c28ca94c9dfb7efd23564512",
                "sha256:e1ff2748c84d97b065cc95429814cdba39bcbd77c9c85c89344b317dc0d9cbff",
                "sha256:ed851c75d1e0e043cbf5ca9a8e1b13c4c90f3fbd863dacb01c0808e2b5204201"
            ],
            "version": "==1.12.3"
        },
        "chardet": {
            "hashes": [
                "sha256:84ab92ed1c4d4f16916e05906b6b75a6c0fb5db821cc65e70cbd64a3e2a5eaae",
                "sha256:fc323ffcaeaed0e0a02bf4d117757b98aed530d9ed4531e3e15460124c106691"
            ],
            "version": "==3.0.4"
        },
        "croniter": {
            "hashes": [
                "sha256:0d905dbe6f131a910fd3dde792f0129788cd2cb3a8048c5f7aaa212670b0cef2",
                "sha256:538adeb3a7f7816c3cdec6db974c441620d764c25ff4ed0146ee7296b8a50590"
            ],
            "version": "==0.3.30"
        },
        "cryptography": {
            "hashes": [
                "sha256:24b61e5fcb506424d3ec4e18bca995833839bf13c59fc43e530e488f28d46b8c",
                "sha256:25dd1581a183e9e7a806fe0543f485103232f940fcfc301db65e630512cce643",
                "sha256:3452bba7c21c69f2df772762be0066c7ed5dc65df494a1d53a58b683a83e1216",
                "sha256:41a0be220dd1ed9e998f5891948306eb8c812b512dc398e5a01846d855050799",
                "sha256:5751d8a11b956fbfa314f6553d186b94aa70fdb03d8a4d4f1c82dcacf0cbe28a",
                "sha256:5f61c7d749048fa6e3322258b4263463bfccefecb0dd731b6561cb617a1d9bb9",
                "sha256:72e24c521fa2106f19623a3851e9f89ddfdeb9ac63871c7643790f872a305dfc",
                "sha256:7b97ae6ef5cba2e3bb14256625423413d5ce8d1abb91d4f29b6d1a081da765f8",
                "sha256:961e886d8a3590fd2c723cf07be14e2a91cf53c25f02435c04d39e90780e3b53",
                "sha256:96d8473848e984184b6728e2c9d391482008646276c3ff084a1bd89e15ff53a1",
                "sha256:ae536da50c7ad1e002c3eee101871d93abdc90d9c5f651818450a0d3af718609",
                "sha256:b0db0cecf396033abb4a93c95d1602f268b3a68bb0a9cc06a7cff587bb9a7292",
                "sha256:cfee9164954c186b191b91d4193989ca994703b2fff406f71cf454a2d3c7327e",
                "sha256:e6347742ac8f35ded4a46ff835c60e68c22a536a8ae5c4422966d06946b6d4c6",
                "sha256:f27d93f0139a3c056172ebb5d4f9056e770fdf0206c2f422ff2ebbad142e09ed",
                "sha256:f57b76e46a58b63d1c6375017f4564a28f19a5ca912691fd2e4261b3414b618d"
            ],
            "version": "==2.7"
        },
        "docopt": {
            "hashes": [
                "sha256:49b3a825280bd66b3aa83585ef59c4a8c82f2c8a522dbe754a8bc8d08c85c491"
            ],
            "index": "pypi",
            "version": "==0.6.2"
        },
        "geoip2": {
            "hashes": [
                "sha256:a37ddac2d200ffb97c736da8b8ba9d5d8dc47da6ec0f162a461b681ecac53a14",
                "sha256:f7ffe9d258e71a42cf622ce6350d976de1d0312b9f2fbce3975c7d838b57ecf0"
            ],
            "index": "pypi",
            "version": "==2.9.0"
        },
        "humanize": {
            "hashes": [
                "sha256:a43f57115831ac7c70de098e6ac46ac13be00d69abbf60bdcac251344785bb19"
            ],
            "index": "pypi",
            "version": "==0.5.1"
        },
        "idna": {
            "hashes": [
                "sha256:c357b3f628cf53ae2c4c05627ecc484553142ca23264e593d327bcde5e9c3407",
                "sha256:ea8b7f6188e6fa117537c3df7da9fc686d485087abf6ac197f9c46432f7e4a3c"
            ],
            "version": "==2.8"
        },
        "idna-ssl": {
            "hashes": [
                "sha256:a933e3bb13da54383f9e8f35dc4f9cb9eb9b3b78c6b36f311254d6d0d92c6c7c"
            ],
            "markers": "python_version < '3.7'",
            "version": "==1.1.0"
        },
        "maxminddb": {
            "hashes": [
                "sha256:df1451bcd848199905ac0de4631b3d02d6a655ad28ba5e5a4ca29a23358db712"
            ],
            "version": "==1.4.1"
        },
        "multidict": {
            "hashes": [
                "sha256:024b8129695a952ebd93373e45b5d341dbb87c17ce49637b34000093f243dd4f",
                "sha256:041e9442b11409be5e4fc8b6a97e4bcead758ab1e11768d1e69160bdde18acc3",
                "sha256:045b4dd0e5f6121e6f314d81759abd2c257db4634260abcfe0d3f7083c4908ef",
                "sha256:047c0a04e382ef8bd74b0de01407e8d8632d7d1b4db6f2561106af812a68741b",
                "sha256:068167c2d7bbeebd359665ac4fff756be5ffac9cda02375b5c5a7c4777038e73",
                "sha256:148ff60e0fffa2f5fad2eb25aae7bef23d8f3b8bdaf947a65cdbe84a978092bc",
                "sha256:1d1c77013a259971a72ddaa83b9f42c80a93ff12df6a4723be99d858fa30bee3",
                "sha256:1d48bc124a6b7a55006d97917f695effa9725d05abe8ee78fd60d6588b8344cd",
                "sha256:31dfa2fc323097f8ad7acd41aa38d7c614dd1960ac6681745b6da124093dc351",
                "sha256:34f82db7f80c49f38b032c5abb605c458bac997a6c3142e0d6c130be6fb2b941",
                "sha256:3d5dd8e5998fb4ace04789d1d008e2bb532de501218519d70bb672c4c5a2fc5d",
                "sha256:4a6ae52bd3ee41ee0f3acf4c60ceb3f44e0e3bc52ab7da1c2b2aa6703363a3d1",
                "sha256:4b02a3b2a2f01d0490dd39321c74273fed0568568ea0e7ea23e02bd1fb10a10b",
                "sha256:4b843f8e1dd6a3195679d9838eb4670222e8b8d01bc36c9894d6c3538316fa0a",
                "sha256:5de53a28f40ef3c4fd57aeab6b590c2c663de87a5af76136ced519923d3efbb3",
                "sha256:61b2b33ede821b94fa99ce0b09c9ece049c7067a33b279f343adfe35108a4ea7",
                "sha256:6a3a9b0f45fd75dc05d8e93dc21b18fc1670135ec9544d1ad4acbcf6b86781d0",
                "sha256:76ad8e4c69dadbb31bad17c16baee61c0d1a4a73bed2590b741b2e1a46d3edd0",
                "sha256:7ba19b777dc00194d1b473180d4ca89a054dd18de27d0ee2e42a103ec9b7d014",
                "sha256:7c1b7eab7a49aa96f3db1f716f0113a8a2e93c7375dd3d5d21c4941f1405c9c5",
                "sha256:7fc0eee3046041387cbace9314926aa48b681202f8897f8bff3809967a049036",
                "sha256:8ccd1c5fff1aa1427100ce188557fc31f1e0a383ad8ec42c559aabd4ff08802d",
                "sha256:8e08dd76de80539d613654915a2f5196dbccc67448df291e69a88712ea21e24a",
                "sha256:c18498c50c59263841862ea0501da9f2b3659c00db54abfbf823a80787fde8ce",
                "sha256:c49db89d602c24928e68c0d510f4fcf8989d77defd01c973d6cbe27e684833b1",
                "sha256:ce20044d0317649ddbb4e54dab3c1bcc7483c78c27d3f58ab3d0c7e6bc60d26a",
                "sha256:d1071414dd06ca2eafa90c85a079169bfeb0e5f57fd0b45d44c092546fcd6fd9",
                "sha256:d3be11ac43ab1a3e979dac80843b42226d5d3cccd3986f2e03152720a4297cd7",
                "sha256:db603a1c235d110c860d5f39988ebc8218ee028f07a7cbc056ba6424372ca31b"
            ],
            "version": "==4.5.2"
        },
        "oauthlib": {
            "hashes": [
                "sha256:40a63637707e9163eda62d0f5345120c65e001a790480b8256448543c1f78f66",
                "sha256:b4d99ae8ccfb7d33ba9591b59355c64eef5241534aa3da2e4c0435346b84bc8e"
            ],
            "index": "pypi",
            "version": "==3.0.2"
        },
        "pycparser": {
            "hashes": [
                "sha256:a988718abfad80b6b157acce7bf130a30876d27603738ac39f140993246b25b3"
            ],
            "version": "==2.19"
        },
        "pyjwt": {
            "hashes": [
                "sha256:5c6eca3c2940464d106b99ba83b00c6add741c9becaec087fb7ccdefea71350e",
                "sha256:8d59a976fb773f3e6a39c85636357c4f0e242707394cadadd9814f5cbaa20e96"
            ],
            "index": "pypi",
            "version": "==1.7.1"
        },
        "pymysql": {
            "hashes": [
                "sha256:95f057328357e0e13a30e67857a8c694878b0175797a9a203ee7adbfb9b1ec5f",
                "sha256:9ec760cbb251c158c19d6c88c17ca00a8632bac713890e465b2be01fdc30713f"
            ],
            "version": "==0.9.2"
        },
        "pysocks": {
            "hashes": [
                "sha256:15d38914b60dbcb231d276f64882a20435c049450160e953ca7d313d1405f16f",
                "sha256:32238918ac0f19e9fd870a8692ac9bd14f5e8752b3c62624cda5851424642210",
                "sha256:d9031ea45fdfacbe59a99273e9f0448ddb33c1580fe3831c1b09557c5718977c"
            ],
            "markers": "python_version >= '3.0'",
            "version": "==1.7.0"
        },
        "python-dateutil": {
            "hashes": [
                "sha256:7e6584c74aeed623791615e26efd690f29817a27c73085b78e4bad02493df2fb",
                "sha256:c89805f6f4d64db21ed966fda138f8a5ed7a4fdbc1a8ee329ce1b74e3c74da9e"
            ],
            "version": "==2.8.0"
        },
        "pytz": {
            "hashes": [
                "sha256:303879e36b721603cc54604edcac9d20401bdbe31e1e4fdee5b9f98d5d31dfda",
                "sha256:d747dd3d23d77ef44c6a3526e274af6efeb0a6f1afd5a69ba4d5be4098c8e141"
            ],
            "version": "==2019.1"
        },
        "requests": {
            "hashes": [
                "sha256:11e007a8a2aa0323f5a921e9e6a2d7e4e67d9877e85773fba9ba6419025cbeb4",
                "sha256:9cf5292fcd0f598c671cfc1e0d7d1a7f13bb8085e9a590f48c010551dc6c4b31"
            ],
            "markers": "python_version >= '3.0'",
            "version": "==2.22.0"
        },
        "semver": {
            "hashes": [
                "sha256:41c9aa26c67dc16c54be13074c352ab666bce1fa219c7110e8f03374cd4206b0",
                "sha256:5b09010a66d9a3837211bb7ae5a20d10ba88f8cb49e92cb139a69ef90d5060d8"
            ],
            "index": "pypi",
            "version": "==2.8.1"
        },
        "six": {
            "hashes": [
                "sha256:3350809f0555b11f552448330d0b52d5f24c91a322ea4a15ef22629740f3761c",
                "sha256:d16a0141ec1a18405cd4ce8b4613101da75da0e9a7aec5bdd4fa804d0e0eba73"
            ],
            "version": "==1.12.0"
        },
        "sqlalchemy": {
            "hashes": [
                "sha256:c30925d60af95443458ebd7525daf791f55762b106049ae71e18f8dd58084c2f"
            ],
            "index": "pypi",
            "version": "==1.3.5"
        },
        "trueskill": {
            "hashes": [
                "sha256:9d62b48d2428369d712bd9becff9f9a2caa325e1a2ab5f9392d34bff757867bb"
            ],
            "index": "pypi",
            "version": "==0.4.5"
        },
        "twilio": {
            "hashes": [
                "sha256:000c8efa94029ba3fe80f04aca6f8efa739f43e36489dd67d8da668f06f69e62",
                "sha256:57353ae0acb0045d47cd9566129c8e451cd1784793a2d2c80285b4b6c8469047"
            ],
            "index": "pypi",
            "version": "==6.29.1"
        },
        "typing": {
            "hashes": [
                "sha256:38566c558a0a94d6531012c8e917b1b8518a41e418f7f15f00e129cc80162ad3",
                "sha256:53765ec4f83a2b720214727e319607879fec4acde22c4fbb54fa2604e79e44ce",
                "sha256:84698954b4e6719e912ef9a42a2431407fe3755590831699debda6fba92aac55"
            ],
            "index": "pypi",
            "version": "==3.7.4"
        },
        "typing-extensions": {
            "hashes": [
                "sha256:2ed632b30bb54fc3941c382decfd0ee4148f5c591651c9272473fea2c6397d95",
                "sha256:b1edbbf0652660e32ae780ac9433f4231e7339c7f9a8057d0f042fcbcea49b87",
                "sha256:d8179012ec2c620d3791ca6fe2bf7979d979acdbef1fca0bc56b37411db682ed"
            ],
            "markers": "python_version < '3.7'",
            "version": "==3.7.4"
        },
        "tzlocal": {
            "hashes": [
                "sha256:4ebeb848845ac898da6519b9b31879cf13b6626f7184c496037b818e238f2c4e"
            ],
            "version": "==1.5.1"
        },
        "urllib3": {
            "hashes": [
                "sha256:b246607a25ac80bedac05c6f282e3cdaf3afb65420fd024ac94435cabe6e18d1",
                "sha256:dbe59173209418ae49d485b87d1681aefa36252ee85884c31346debd19463232"
            ],
            "version": "==1.25.3"
        },
        "yarl": {
            "hashes": [
                "sha256:024ecdc12bc02b321bc66b41327f930d1c2c543fa9a561b39861da9388ba7aa9",
                "sha256:2f3010703295fbe1aec51023740871e64bb9664c789cba5a6bdf404e93f7568f",
                "sha256:3890ab952d508523ef4881457c4099056546593fa05e93da84c7250516e632eb",
                "sha256:3e2724eb9af5dc41648e5bb304fcf4891adc33258c6e14e2a7414ea32541e320",
                "sha256:5badb97dd0abf26623a9982cd448ff12cb39b8e4c94032ccdedf22ce01a64842",
                "sha256:73f447d11b530d860ca1e6b582f947688286ad16ca42256413083d13f260b7a0",
                "sha256:7ab825726f2940c16d92aaec7d204cfc34ac26c0040da727cf8ba87255a33829",
                "sha256:b25de84a8c20540531526dfbb0e2d2b648c13fd5dd126728c496d7c3fea33310",
                "sha256:c6e341f5a6562af74ba55205dbd56d248daf1b5748ec48a0200ba227bb9e33f4",
                "sha256:c9bb7c249c4432cd47e75af3864bc02d26c9594f49c82e2a28624417f0ae63b8",
                "sha256:e060906c0c585565c718d1c3841747b61c5439af2211e185f6739a9412dfbde1"
            ],
            "version": "==1.3.0"
        }
    },
    "develop": {
        "atomicwrites": {
            "hashes": [
                "sha256:03472c30eb2c5d1ba9227e4c2ca66ab8287fbfbbda3888aa93dc2e28fc6811b4",
                "sha256:75a9445bac02d8d058d5e1fe689654ba5a6556a1dfd8ce6ec55a0ed79866cfa6"
            ],
            "version": "==1.3.0"
        },
        "attrs": {
            "hashes": [
                "sha256:69c0dbf2ed392de1cb5ec704444b08a5ef81680a61cb899dc08127123af36a79",
                "sha256:f0b870f674851ecbfbbbd364d6b5cbdff9dcedbc7f3f5e18a6891057f21fe399"
            ],
            "version": "==19.1.0"
        },
        "certifi": {
            "hashes": [
                "sha256:046832c04d4e752f37383b628bc601a7ea7211496b4638f6514d0e5b9acc4939",
                "sha256:945e3ba63a0b9f577b1395204e13c3a231f9bc0223888be653286534e5873695"
            ],
            "version": "==2019.6.16"
        },
        "chardet": {
            "hashes": [
                "sha256:84ab92ed1c4d4f16916e05906b6b75a6c0fb5db821cc65e70cbd64a3e2a5eaae",
                "sha256:fc323ffcaeaed0e0a02bf4d117757b98aed530d9ed4531e3e15460124c106691"
            ],
            "version": "==3.0.4"
        },
        "coverage": {
            "hashes": [
                "sha256:3684fabf6b87a369017756b551cef29e505cb155ddb892a7a29277b978da88b9",
                "sha256:39e088da9b284f1bd17c750ac672103779f7954ce6125fd4382134ac8d152d74",
                "sha256:3c205bc11cc4fcc57b761c2da73b9b72a59f8d5ca89979afb0c1c6f9e53c7390",
                "sha256:465ce53a8c0f3a7950dfb836438442f833cf6663d407f37d8c52fe7b6e56d7e8",
                "sha256:48020e343fc40f72a442c8a1334284620f81295256a6b6ca6d8aa1350c763bbe",
                "sha256:5296fc86ab612ec12394565c500b412a43b328b3907c0d14358950d06fd83baf",
                "sha256:5f61bed2f7d9b6a9ab935150a6b23d7f84b8055524e7be7715b6513f3328138e",
                "sha256:68a43a9f9f83693ce0414d17e019daee7ab3f7113a70c79a3dd4c2f704e4d741",
                "sha256:6b8033d47fe22506856fe450470ccb1d8ba1ffb8463494a15cfc96392a288c09",
                "sha256:7ad7536066b28863e5835e8cfeaa794b7fe352d99a8cded9f43d1161be8e9fbd",
                "sha256:7bacb89ccf4bedb30b277e96e4cc68cd1369ca6841bde7b005191b54d3dd1034",
                "sha256:839dc7c36501254e14331bcb98b27002aa415e4af7ea039d9009409b9d2d5420",
                "sha256:8f9a95b66969cdea53ec992ecea5406c5bd99c9221f539bca1e8406b200ae98c",
                "sha256:932c03d2d565f75961ba1d3cec41ddde00e162c5b46d03f7423edcb807734eab",
                "sha256:988529edadc49039d205e0aa6ce049c5ccda4acb2d6c3c5c550c17e8c02c05ba",
                "sha256:998d7e73548fe395eeb294495a04d38942edb66d1fa61eb70418871bc621227e",
                "sha256:9de60893fb447d1e797f6bf08fdf0dbcda0c1e34c1b06c92bd3a363c0ea8c609",
                "sha256:9e80d45d0c7fcee54e22771db7f1b0b126fb4a6c0a2e5afa72f66827207ff2f2",
                "sha256:a545a3dfe5082dc8e8c3eb7f8a2cf4f2870902ff1860bd99b6198cfd1f9d1f49",
                "sha256:a5d8f29e5ec661143621a8f4de51adfb300d7a476224156a39a392254f70687b",
                "sha256:aca06bfba4759bbdb09bf52ebb15ae20268ee1f6747417837926fae990ebc41d",
                "sha256:bb23b7a6fd666e551a3094ab896a57809e010059540ad20acbeec03a154224ce",
                "sha256:bfd1d0ae7e292105f29d7deaa9d8f2916ed8553ab9d5f39ec65bcf5deadff3f9",
                "sha256:c62ca0a38958f541a73cf86acdab020c2091631c137bd359c4f5bddde7b75fd4",
                "sha256:c709d8bda72cf4cd348ccec2a4881f2c5848fd72903c185f363d361b2737f773",
                "sha256:c968a6aa7e0b56ecbd28531ddf439c2ec103610d3e2bf3b75b813304f8cb7723",
                "sha256:df785d8cb80539d0b55fd47183264b7002077859028dfe3070cf6359bf8b2d9c",
                "sha256:f406628ca51e0ae90ae76ea8398677a921b36f0bd71aab2099dfed08abd0322f",
                "sha256:f46087bbd95ebae244a0eda01a618aff11ec7a069b15a3ef8f6b520db523dcf1",
                "sha256:f8019c5279eb32360ca03e9fac40a12667715546eed5c5eb59eb381f2f501260",
                "sha256:fc5f4d209733750afd2714e9109816a29500718b32dd9a5db01c0cb3a019b96a"
            ],
            "version": "==4.5.3"
        },
        "coveralls": {
            "hashes": [
                "sha256:d3d49234bffd41e91b241a69f0ebb9f64d7f0515711a76134d53d4647e7eb509",
                "sha256:dafabcff87425fa2ab3122dee21229afbb4d6692cfdacc6bb895f7dfa8b2c849"
            ],
            "index": "pypi",
            "version": "==1.8.1"
        },
        "docopt": {
            "hashes": [
                "sha256:49b3a825280bd66b3aa83585ef59c4a8c82f2c8a522dbe754a8bc8d08c85c491"
            ],
            "index": "pypi",
            "version": "==0.6.2"
        },
        "idna": {
            "hashes": [
                "sha256:c357b3f628cf53ae2c4c05627ecc484553142ca23264e593d327bcde5e9c3407",
                "sha256:ea8b7f6188e6fa117537c3df7da9fc686d485087abf6ac197f9c46432f7e4a3c"
            ],
            "version": "==2.8"
        },
        "importlib-metadata": {
            "hashes": [
                "sha256:6dfd58dfe281e8d240937776065dd3624ad5469c835248219bd16cf2e12dbeb7",
                "sha256:cb6ee23b46173539939964df59d3d72c3e0c1b5d54b84f1d8a7e912fe43612db"
            ],
            "version": "==0.18"
        },
        "mock": {
            "hashes": [
                "sha256:83657d894c90d5681d62155c82bda9c1187827525880eda8ff5df4ec813437c3",
                "sha256:d157e52d4e5b938c550f39eb2fd15610db062441a9c2747d3dbfa9298211d0f8"
            ],
            "index": "pypi",
            "version": "==3.0.5"
        },
        "more-itertools": {
            "hashes": [
                "sha256:3ad685ff8512bf6dc5a8b82ebf73543999b657eded8c11803d9ba6b648986f4d",
                "sha256:8bb43d1f51ecef60d81854af61a3a880555a14643691cc4b64a6ee269c78f09a"
            ],
            "version": "==7.1.0"
        },
        "packaging": {
            "hashes": [
                "sha256:0c98a5d0be38ed775798ece1b9727178c4469d9c3b4ada66e8e6b7849f8732af",
                "sha256:9e1cbf8c12b1f1ce0bb5344b8d7ecf66a6f8a6e91bcb0c84593ed6d3ab5c4ab3"
            ],
            "version": "==19.0"
        },
        "pluggy": {
            "hashes": [
                "sha256:0825a152ac059776623854c1543d65a4ad408eb3d33ee114dff91e57ec6ae6fc",
                "sha256:b9817417e95936bf75d85d3f8767f7df6cdde751fc40aed3bb3074cbcb77757c"
            ],
            "version": "==0.12.0"
        },
        "py": {
            "hashes": [
                "sha256:64f65755aee5b381cea27766a3a147c3f15b9b6b9ac88676de66ba2ae36793fa",
                "sha256:dc639b046a6e2cff5bbe40194ad65936d6ba360b52b3c3fe1d08a82dd50b5e53"
            ],
            "version": "==1.8.0"
        },
        "pyparsing": {
            "hashes": [
                "sha256:1873c03321fc118f4e9746baf201ff990ceb915f433f23b395f5580d1840cb2a",
                "sha256:9b6323ef4ab914af344ba97510e966d64ba91055d6b9afa6b30799340e89cc03"
            ],
            "version": "==2.4.0"
        },
        "pytest": {
            "hashes": [
                "sha256:6ef6d06de77ce2961156013e9dff62f1b2688aa04d0dc244299fe7d67e09370d",
                "sha256:a736fed91c12681a7b34617c8fcefe39ea04599ca72c608751c31d89579a3f77"
            ],
            "index": "pypi",
            "version": "==5.0.1"
        },
        "pytest-cov": {
            "hashes": [
                "sha256:2b097cde81a302e1047331b48cadacf23577e431b61e9c6f49a1170bbe3d3da6",
                "sha256:e00ea4fdde970725482f1f35630d12f074e121a23801aabf2ae154ec6bdd343a"
            ],
            "index": "pypi",
            "version": "==2.7.1"
        },
        "pytest-mock": {
            "hashes": [
                "sha256:43ce4e9dd5074993e7c021bb1c22cbb5363e612a2b5a76bc6d956775b10758b7",
                "sha256:5bf5771b1db93beac965a7347dc81c675ec4090cb841e49d9d34637a25c30568"
            ],
            "index": "pypi",
            "version": "==1.10.4"
        },
        "requests": {
            "hashes": [
                "sha256:11e007a8a2aa0323f5a921e9e6a2d7e4e67d9877e85773fba9ba6419025cbeb4",
                "sha256:9cf5292fcd0f598c671cfc1e0d7d1a7f13bb8085e9a590f48c010551dc6c4b31"
            ],
            "markers": "python_version >= '3.0'",
            "version": "==2.22.0"
        },
        "six": {
            "hashes": [
                "sha256:3350809f0555b11f552448330d0b52d5f24c91a322ea4a15ef22629740f3761c",
                "sha256:d16a0141ec1a18405cd4ce8b4613101da75da0e9a7aec5bdd4fa804d0e0eba73"
            ],
            "version": "==1.12.0"
        },
        "urllib3": {
            "hashes": [
                "sha256:b246607a25ac80bedac05c6f282e3cdaf3afb65420fd024ac94435cabe6e18d1",
                "sha256:dbe59173209418ae49d485b87d1681aefa36252ee85884c31346debd19463232"
            ],
            "version": "==1.25.3"
        },
        "wcwidth": {
            "hashes": [
                "sha256:3df37372226d6e63e1b1e1eda15c594bca98a22d33a23832a90998faa96bc65e",
                "sha256:f4ebe71925af7b40a864553f761ed559b43544f8f71746c2d756c7fe788ade7c"
            ],
            "version": "==0.1.7"
        },
        "zipp": {
            "hashes": [
                "sha256:4970c3758f4e89a7857a973b1e2a5d75bcdc47794442f2e2dd4fe8e0466e809a",
                "sha256:8a5712cfd3bb4248015eb3b0b3c54a5f6ee3f2425963ef2a0125b8bc40aafaec"
            ],
            "version": "==0.5.2"
        }
    }
}<|MERGE_RESOLUTION|>--- conflicted
+++ resolved
@@ -1,11 +1,7 @@
 {
     "_meta": {
         "hash": {
-<<<<<<< HEAD
             "sha256": "86f92cb4edf47be40fdae00da1e957abc06020ad8bfd3acb339d815154bb99ea"
-=======
-            "sha256": "187918e52fd0b09bd97ad626621c42d38496e99411d45c19367129a37466433f"
->>>>>>> c264f732
         },
         "pipfile-spec": 6,
         "requires": {
@@ -321,10 +317,10 @@
         },
         "sqlalchemy": {
             "hashes": [
-                "sha256:c30925d60af95443458ebd7525daf791f55762b106049ae71e18f8dd58084c2f"
-            ],
-            "index": "pypi",
-            "version": "==1.3.5"
+                "sha256:217e7fc52199a05851eee9b6a0883190743c4fb9c8ac4313ccfceaffd852b0ff"
+            ],
+            "index": "pypi",
+            "version": "==1.3.6"
         },
         "trueskill": {
             "hashes": [
@@ -335,11 +331,11 @@
         },
         "twilio": {
             "hashes": [
-                "sha256:000c8efa94029ba3fe80f04aca6f8efa739f43e36489dd67d8da668f06f69e62",
-                "sha256:57353ae0acb0045d47cd9566129c8e451cd1784793a2d2c80285b4b6c8469047"
-            ],
-            "index": "pypi",
-            "version": "==6.29.1"
+                "sha256:a934e672eb55d55b935e1087f07d66a8db9bac4377989be21d7557aa63f07f8f",
+                "sha256:b576c20d31e9eaeba896ddff2e12f8278f99107c2ceccf8f0fa21c9cb5ecba40"
+            ],
+            "index": "pypi",
+            "version": "==6.29.2"
         },
         "typing": {
             "hashes": [
@@ -361,9 +357,10 @@
         },
         "tzlocal": {
             "hashes": [
-                "sha256:4ebeb848845ac898da6519b9b31879cf13b6626f7184c496037b818e238f2c4e"
-            ],
-            "version": "==1.5.1"
+                "sha256:11c9f16e0a633b4b60e1eede97d8a46340d042e67b670b290ca526576e039048",
+                "sha256:949b9dd5ba4be17190a80c0268167d7e6c92c62b30026cf9764caf3e308e5590"
+            ],
+            "version": "==2.0.0"
         },
         "urllib3": {
             "hashes": [
@@ -493,10 +490,10 @@
         },
         "more-itertools": {
             "hashes": [
-                "sha256:3ad685ff8512bf6dc5a8b82ebf73543999b657eded8c11803d9ba6b648986f4d",
-                "sha256:8bb43d1f51ecef60d81854af61a3a880555a14643691cc4b64a6ee269c78f09a"
-            ],
-            "version": "==7.1.0"
+                "sha256:409cd48d4db7052af495b09dec721011634af3753ae1ef92d2b32f73a745f832",
+                "sha256:92b8c4b06dac4f0611c0729b2f2ede52b2e1bac1ab48f089c7ddc12e26bb60c4"
+            ],
+            "version": "==7.2.0"
         },
         "packaging": {
             "hashes": [
@@ -521,10 +518,10 @@
         },
         "pyparsing": {
             "hashes": [
-                "sha256:1873c03321fc118f4e9746baf201ff990ceb915f433f23b395f5580d1840cb2a",
-                "sha256:9b6323ef4ab914af344ba97510e966d64ba91055d6b9afa6b30799340e89cc03"
-            ],
-            "version": "==2.4.0"
+                "sha256:43c5486cefefa536c9aab528881c992328f020eefe4f6d06332449c365218580",
+                "sha256:d6c5ffe9d0305b9b977f7a642d36b9370954d1da7ada4c62393382cbadad4265"
+            ],
+            "version": "==2.4.1.1"
         },
         "pytest": {
             "hashes": [
