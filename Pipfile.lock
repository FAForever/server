{
    "_meta": {
        "hash": {
<<<<<<< HEAD
            "sha256": "c869fdc138862c36302ad7af4fb01db299cfd32dabdeb90e3c6deb2f25b7b243"
=======
            "sha256": "400aac929d4b90db7e67a2388558f96dfb8f94882a0d0ed718fef64e972bbdc7"
>>>>>>> 23a8594e
        },
        "pipfile-spec": 6,
        "requires": {
            "python_version": "3.6"
        },
        "sources": [
            {
                "name": "pypi",
                "url": "https://pypi.org/simple",
                "verify_ssl": true
            }
        ]
    },
    "default": {
        "aiocron": {
            "hashes": [
                "sha256:7f7c343b5bb18695206714f038726e3795e6dfa69affcc25abe17838d51be69c",
                "sha256:f20b29ba8207d789b44ecb516ef084fa84d3e02dde1c82fa4009c90b072b63c7"
            ],
            "index": "pypi",
            "version": "==1.3"
        },
        "aiohttp": {
            "hashes": [
                "sha256:0bbaec0b171b1ea77d34bc7c49db71a15e511ef34c45065fd2c7fad8daf1483f",
                "sha256:168f0ecc91200784467479765eb26a80d6d9cf0025b8a9cc5e501413812d32e7",
                "sha256:3011371a48fdef061a8669b6636306b33cf2bf621e1960513c6ce70449f7cd3d",
                "sha256:310c95f1da5f92e937b136e55c2013e4bccd1b53bc88780256ba8ed75699dbdb",
                "sha256:359baeea2ca640e0dde31a03c3bf3d3008bcbd136c6b1768b58a3499a46a6cc2",
                "sha256:5202ac2d00226f0b2990af9f3301c1ba5eebb673ae0a0acfe499eaea8a1b23ad",
                "sha256:53fc0ad2e8d8f2f0c87bdc3009784de61f5dd9a4259f67301b317525eedc3ed5",
                "sha256:55355947c4fe4b37d2a51b8f1d3f36f7fca541cf012031225be836d1f743c011",
                "sha256:5691c630435fd6bd09a789de9ffd5a61b812445dfd515525c738a97d4f9b550a",
                "sha256:6739494376c90806cbb88e7ea2c9e2c35949e6c7089507d19e8f489170a26156",
                "sha256:a68232a60b8c1a822c4ac4096bfb42b4f873ac7dcef265642223690220b5af4f",
                "sha256:af664f067d3c905f4f44d724e65406ed95dd2b4adfcc3d23a9203320ce497950",
                "sha256:b9def7acd7c84ca86d0c3247e83180782c423d0e8a68254718fcc69e521570da",
                "sha256:bb96d5e0a82f67a04cde32f970ca837fbcf7ef44124170bc5e34f26c0ed92f7d",
                "sha256:c115744b2a0bf666fd8cde52a6d3e9319ffeb486009579743f5adfdcf0bf0773",
                "sha256:c642901f6c53b965785e57a597229dd87910991b3e2d8aecf552da7d48cfe170",
                "sha256:c9b47b2ee669b2f01824e0f3b364a8cdfab8d40df1b5987c7c2103d3e13ec9e9",
                "sha256:dd07976a2f2615d4f2ed3654b24e53fe837708602c00934ce1e963690c91c933",
                "sha256:e3b29248c9180fd6a30619b2714c534e3165e523a568296250337fe8952d39b8",
                "sha256:ed65392135299698b0ebff4ee53ccf19d5c7c12077652a7faab05db369eb3996",
                "sha256:f438eab30868997407b73814ba097b80862d6d5bc5f7f2fda384e60df769777b",
                "sha256:f73d6a3e711f26be58bfa13a65a425638fa9d3f4a081eebff0eb70e42fee40a8"
            ],
            "index": "pypi",
            "version": "==3.5.1"
        },
        "aiomeasures": {
            "hashes": [
                "sha256:37a802d3149b034647cf5917cbc83e00dde4fa1fdb922faed26721f448ee1ed5",
                "sha256:ea84b27a5367b788671e15d7b526724af5a3433eb38b7a36127a4a24916d5035"
            ],
            "index": "pypi",
            "version": "==0.5.14"
        },
        "aiomysql": {
            "hashes": [
                "sha256:5fd798481f16625b424eec765c56d712ac78a51f3bd0175a3de94107aae43307",
                "sha256:d89ce25d44dadb43cf2d9e4603bd67b7a0ad12d5e67208de013629ba648df2ba"
            ],
            "index": "pypi",
            "version": "==0.0.20"
        },
        "asn1crypto": {
            "hashes": [
                "sha256:2f1adbb7546ed199e3c90ef23ec95c5cf3585bac7d11fb7eb562a3fe89c64e87",
                "sha256:9d5c20441baf0cb60a4ac34cc447c6c189024b6b4c6cd7877034f4965c464e49"
            ],
            "version": "==0.24.0"
        },
        "async-timeout": {
            "hashes": [
                "sha256:0c3c816a028d47f659d6ff5c745cb2acf1f966da1fe5c19c77a70282b25f4c5f",
                "sha256:4291ca197d287d274d0b6cb5d6f8f8f82d434ed288f962539ff18cc9012f9ea3"
            ],
            "version": "==3.0.1"
        },
        "attrs": {
            "hashes": [
                "sha256:69c0dbf2ed392de1cb5ec704444b08a5ef81680a61cb899dc08127123af36a79",
                "sha256:f0b870f674851ecbfbbbd364d6b5cbdff9dcedbc7f3f5e18a6891057f21fe399"
            ],
            "version": "==19.1.0"
        },
        "certifi": {
            "hashes": [
                "sha256:046832c04d4e752f37383b628bc601a7ea7211496b4638f6514d0e5b9acc4939",
                "sha256:945e3ba63a0b9f577b1395204e13c3a231f9bc0223888be653286534e5873695"
            ],
            "version": "==2019.6.16"
        },
        "cffi": {
            "hashes": [
                "sha256:041c81822e9f84b1d9c401182e174996f0bae9991f33725d059b771744290774",
                "sha256:046ef9a22f5d3eed06334d01b1e836977eeef500d9b78e9ef693f9380ad0b83d",
                "sha256:066bc4c7895c91812eff46f4b1c285220947d4aa46fa0a2651ff85f2afae9c90",
                "sha256:066c7ff148ae33040c01058662d6752fd73fbc8e64787229ea8498c7d7f4041b",
                "sha256:2444d0c61f03dcd26dbf7600cf64354376ee579acad77aef459e34efcb438c63",
                "sha256:300832850b8f7967e278870c5d51e3819b9aad8f0a2c8dbe39ab11f119237f45",
                "sha256:34c77afe85b6b9e967bd8154e3855e847b70ca42043db6ad17f26899a3df1b25",
                "sha256:46de5fa00f7ac09f020729148ff632819649b3e05a007d286242c4882f7b1dc3",
                "sha256:4aa8ee7ba27c472d429b980c51e714a24f47ca296d53f4d7868075b175866f4b",
                "sha256:4d0004eb4351e35ed950c14c11e734182591465a33e960a4ab5e8d4f04d72647",
                "sha256:4e3d3f31a1e202b0f5a35ba3bc4eb41e2fc2b11c1eff38b362de710bcffb5016",
                "sha256:50bec6d35e6b1aaeb17f7c4e2b9374ebf95a8975d57863546fa83e8d31bdb8c4",
                "sha256:55cad9a6df1e2a1d62063f79d0881a414a906a6962bc160ac968cc03ed3efcfb",
                "sha256:5662ad4e4e84f1eaa8efce5da695c5d2e229c563f9d5ce5b0113f71321bcf753",
                "sha256:59b4dc008f98fc6ee2bb4fd7fc786a8d70000d058c2bbe2698275bc53a8d3fa7",
                "sha256:73e1ffefe05e4ccd7bcea61af76f36077b914f92b76f95ccf00b0c1b9186f3f9",
                "sha256:a1f0fd46eba2d71ce1589f7e50a9e2ffaeb739fb2c11e8192aa2b45d5f6cc41f",
                "sha256:a2e85dc204556657661051ff4bab75a84e968669765c8a2cd425918699c3d0e8",
                "sha256:a5457d47dfff24882a21492e5815f891c0ca35fefae8aa742c6c263dac16ef1f",
                "sha256:a8dccd61d52a8dae4a825cdbb7735da530179fea472903eb871a5513b5abbfdc",
                "sha256:ae61af521ed676cf16ae94f30fe202781a38d7178b6b4ab622e4eec8cefaff42",
                "sha256:b012a5edb48288f77a63dba0840c92d0504aa215612da4541b7b42d849bc83a3",
                "sha256:d2c5cfa536227f57f97c92ac30c8109688ace8fa4ac086d19d0af47d134e2909",
                "sha256:d42b5796e20aacc9d15e66befb7a345454eef794fdb0737d1af593447c6c8f45",
                "sha256:dee54f5d30d775f525894d67b1495625dd9322945e7fee00731952e0368ff42d",
                "sha256:e070535507bd6aa07124258171be2ee8dfc19119c28ca94c9dfb7efd23564512",
                "sha256:e1ff2748c84d97b065cc95429814cdba39bcbd77c9c85c89344b317dc0d9cbff",
                "sha256:ed851c75d1e0e043cbf5ca9a8e1b13c4c90f3fbd863dacb01c0808e2b5204201"
            ],
            "version": "==1.12.3"
        },
        "chardet": {
            "hashes": [
                "sha256:84ab92ed1c4d4f16916e05906b6b75a6c0fb5db821cc65e70cbd64a3e2a5eaae",
                "sha256:fc323ffcaeaed0e0a02bf4d117757b98aed530d9ed4531e3e15460124c106691"
            ],
            "version": "==3.0.4"
        },
        "croniter": {
            "hashes": [
                "sha256:0d905dbe6f131a910fd3dde792f0129788cd2cb3a8048c5f7aaa212670b0cef2",
                "sha256:538adeb3a7f7816c3cdec6db974c441620d764c25ff4ed0146ee7296b8a50590"
            ],
            "version": "==0.3.30"
        },
        "cryptography": {
            "hashes": [
                "sha256:24b61e5fcb506424d3ec4e18bca995833839bf13c59fc43e530e488f28d46b8c",
                "sha256:25dd1581a183e9e7a806fe0543f485103232f940fcfc301db65e630512cce643",
                "sha256:3452bba7c21c69f2df772762be0066c7ed5dc65df494a1d53a58b683a83e1216",
                "sha256:41a0be220dd1ed9e998f5891948306eb8c812b512dc398e5a01846d855050799",
                "sha256:5751d8a11b956fbfa314f6553d186b94aa70fdb03d8a4d4f1c82dcacf0cbe28a",
                "sha256:5f61c7d749048fa6e3322258b4263463bfccefecb0dd731b6561cb617a1d9bb9",
                "sha256:72e24c521fa2106f19623a3851e9f89ddfdeb9ac63871c7643790f872a305dfc",
                "sha256:7b97ae6ef5cba2e3bb14256625423413d5ce8d1abb91d4f29b6d1a081da765f8",
                "sha256:961e886d8a3590fd2c723cf07be14e2a91cf53c25f02435c04d39e90780e3b53",
                "sha256:96d8473848e984184b6728e2c9d391482008646276c3ff084a1bd89e15ff53a1",
                "sha256:ae536da50c7ad1e002c3eee101871d93abdc90d9c5f651818450a0d3af718609",
                "sha256:b0db0cecf396033abb4a93c95d1602f268b3a68bb0a9cc06a7cff587bb9a7292",
                "sha256:cfee9164954c186b191b91d4193989ca994703b2fff406f71cf454a2d3c7327e",
                "sha256:e6347742ac8f35ded4a46ff835c60e68c22a536a8ae5c4422966d06946b6d4c6",
                "sha256:f27d93f0139a3c056172ebb5d4f9056e770fdf0206c2f422ff2ebbad142e09ed",
                "sha256:f57b76e46a58b63d1c6375017f4564a28f19a5ca912691fd2e4261b3414b618d"
            ],
            "version": "==2.7"
        },
        "docopt": {
            "hashes": [
                "sha256:49b3a825280bd66b3aa83585ef59c4a8c82f2c8a522dbe754a8bc8d08c85c491"
            ],
            "index": "pypi",
            "version": "==0.6.2"
        },
        "geoip2": {
            "hashes": [
                "sha256:a37ddac2d200ffb97c736da8b8ba9d5d8dc47da6ec0f162a461b681ecac53a14",
                "sha256:f7ffe9d258e71a42cf622ce6350d976de1d0312b9f2fbce3975c7d838b57ecf0"
            ],
            "index": "pypi",
            "version": "==2.9.0"
        },
        "humanize": {
            "hashes": [
                "sha256:a43f57115831ac7c70de098e6ac46ac13be00d69abbf60bdcac251344785bb19"
            ],
            "index": "pypi",
            "version": "==0.5.1"
        },
        "idna": {
            "hashes": [
                "sha256:c357b3f628cf53ae2c4c05627ecc484553142ca23264e593d327bcde5e9c3407",
                "sha256:ea8b7f6188e6fa117537c3df7da9fc686d485087abf6ac197f9c46432f7e4a3c"
            ],
            "version": "==2.8"
        },
        "idna-ssl": {
            "hashes": [
                "sha256:a933e3bb13da54383f9e8f35dc4f9cb9eb9b3b78c6b36f311254d6d0d92c6c7c"
            ],
            "markers": "python_version < '3.7'",
            "version": "==1.1.0"
        },
        "maxminddb": {
            "hashes": [
                "sha256:df1451bcd848199905ac0de4631b3d02d6a655ad28ba5e5a4ca29a23358db712"
            ],
            "version": "==1.4.1"
        },
        "multidict": {
            "hashes": [
                "sha256:024b8129695a952ebd93373e45b5d341dbb87c17ce49637b34000093f243dd4f",
                "sha256:041e9442b11409be5e4fc8b6a97e4bcead758ab1e11768d1e69160bdde18acc3",
                "sha256:045b4dd0e5f6121e6f314d81759abd2c257db4634260abcfe0d3f7083c4908ef",
                "sha256:047c0a04e382ef8bd74b0de01407e8d8632d7d1b4db6f2561106af812a68741b",
                "sha256:068167c2d7bbeebd359665ac4fff756be5ffac9cda02375b5c5a7c4777038e73",
                "sha256:148ff60e0fffa2f5fad2eb25aae7bef23d8f3b8bdaf947a65cdbe84a978092bc",
                "sha256:1d1c77013a259971a72ddaa83b9f42c80a93ff12df6a4723be99d858fa30bee3",
                "sha256:1d48bc124a6b7a55006d97917f695effa9725d05abe8ee78fd60d6588b8344cd",
                "sha256:31dfa2fc323097f8ad7acd41aa38d7c614dd1960ac6681745b6da124093dc351",
                "sha256:34f82db7f80c49f38b032c5abb605c458bac997a6c3142e0d6c130be6fb2b941",
                "sha256:3d5dd8e5998fb4ace04789d1d008e2bb532de501218519d70bb672c4c5a2fc5d",
                "sha256:4a6ae52bd3ee41ee0f3acf4c60ceb3f44e0e3bc52ab7da1c2b2aa6703363a3d1",
                "sha256:4b02a3b2a2f01d0490dd39321c74273fed0568568ea0e7ea23e02bd1fb10a10b",
                "sha256:4b843f8e1dd6a3195679d9838eb4670222e8b8d01bc36c9894d6c3538316fa0a",
                "sha256:5de53a28f40ef3c4fd57aeab6b590c2c663de87a5af76136ced519923d3efbb3",
                "sha256:61b2b33ede821b94fa99ce0b09c9ece049c7067a33b279f343adfe35108a4ea7",
                "sha256:6a3a9b0f45fd75dc05d8e93dc21b18fc1670135ec9544d1ad4acbcf6b86781d0",
                "sha256:76ad8e4c69dadbb31bad17c16baee61c0d1a4a73bed2590b741b2e1a46d3edd0",
                "sha256:7ba19b777dc00194d1b473180d4ca89a054dd18de27d0ee2e42a103ec9b7d014",
                "sha256:7c1b7eab7a49aa96f3db1f716f0113a8a2e93c7375dd3d5d21c4941f1405c9c5",
                "sha256:7fc0eee3046041387cbace9314926aa48b681202f8897f8bff3809967a049036",
                "sha256:8ccd1c5fff1aa1427100ce188557fc31f1e0a383ad8ec42c559aabd4ff08802d",
                "sha256:8e08dd76de80539d613654915a2f5196dbccc67448df291e69a88712ea21e24a",
                "sha256:c18498c50c59263841862ea0501da9f2b3659c00db54abfbf823a80787fde8ce",
                "sha256:c49db89d602c24928e68c0d510f4fcf8989d77defd01c973d6cbe27e684833b1",
                "sha256:ce20044d0317649ddbb4e54dab3c1bcc7483c78c27d3f58ab3d0c7e6bc60d26a",
                "sha256:d1071414dd06ca2eafa90c85a079169bfeb0e5f57fd0b45d44c092546fcd6fd9",
                "sha256:d3be11ac43ab1a3e979dac80843b42226d5d3cccd3986f2e03152720a4297cd7",
                "sha256:db603a1c235d110c860d5f39988ebc8218ee028f07a7cbc056ba6424372ca31b"
            ],
            "version": "==4.5.2"
        },
        "oauthlib": {
            "hashes": [
                "sha256:0ce32c5d989a1827e3f1148f98b9085ed2370fc939bf524c9c851d8714797298",
                "sha256:3e1e14f6cde7e5475128d30e97edc3bfb4dc857cb884d8714ec161fdbb3b358e"
            ],
            "index": "pypi",
            "version": "==3.0.1"
        },
        "pycparser": {
            "hashes": [
                "sha256:a988718abfad80b6b157acce7bf130a30876d27603738ac39f140993246b25b3"
            ],
            "version": "==2.19"
        },
        "pyjwt": {
            "hashes": [
                "sha256:5c6eca3c2940464d106b99ba83b00c6add741c9becaec087fb7ccdefea71350e",
                "sha256:8d59a976fb773f3e6a39c85636357c4f0e242707394cadadd9814f5cbaa20e96"
            ],
            "version": "==1.7.1"
        },
        "pymysql": {
            "hashes": [
                "sha256:95f057328357e0e13a30e67857a8c694878b0175797a9a203ee7adbfb9b1ec5f",
                "sha256:9ec760cbb251c158c19d6c88c17ca00a8632bac713890e465b2be01fdc30713f"
            ],
            "version": "==0.9.2"
        },
        "pysocks": {
            "hashes": [
                "sha256:15d38914b60dbcb231d276f64882a20435c049450160e953ca7d313d1405f16f",
                "sha256:32238918ac0f19e9fd870a8692ac9bd14f5e8752b3c62624cda5851424642210",
                "sha256:d9031ea45fdfacbe59a99273e9f0448ddb33c1580fe3831c1b09557c5718977c"
            ],
            "markers": "python_version >= '3.0'",
            "version": "==1.7.0"
        },
        "python-dateutil": {
            "hashes": [
                "sha256:7e6584c74aeed623791615e26efd690f29817a27c73085b78e4bad02493df2fb",
                "sha256:c89805f6f4d64db21ed966fda138f8a5ed7a4fdbc1a8ee329ce1b74e3c74da9e"
            ],
            "version": "==2.8.0"
        },
        "pytz": {
            "hashes": [
                "sha256:303879e36b721603cc54604edcac9d20401bdbe31e1e4fdee5b9f98d5d31dfda",
                "sha256:d747dd3d23d77ef44c6a3526e274af6efeb0a6f1afd5a69ba4d5be4098c8e141"
            ],
            "version": "==2019.1"
        },
        "requests": {
            "hashes": [
                "sha256:11e007a8a2aa0323f5a921e9e6a2d7e4e67d9877e85773fba9ba6419025cbeb4",
                "sha256:9cf5292fcd0f598c671cfc1e0d7d1a7f13bb8085e9a590f48c010551dc6c4b31"
            ],
            "markers": "python_version >= '3.0'",
            "version": "==2.22.0"
        },
        "requests-oauthlib": {
            "hashes": [
                "sha256:bd6533330e8748e94bf0b214775fed487d309b8b8fe823dc45641ebcd9a32f57",
                "sha256:d3ed0c8f2e3bbc6b344fa63d6f933745ab394469da38db16bdddb461c7e25140"
            ],
            "index": "pypi",
            "version": "==1.2.0"
        },
        "semver": {
            "hashes": [
                "sha256:41c9aa26c67dc16c54be13074c352ab666bce1fa219c7110e8f03374cd4206b0",
                "sha256:5b09010a66d9a3837211bb7ae5a20d10ba88f8cb49e92cb139a69ef90d5060d8"
            ],
            "index": "pypi",
            "version": "==2.8.1"
        },
        "six": {
            "hashes": [
                "sha256:3350809f0555b11f552448330d0b52d5f24c91a322ea4a15ef22629740f3761c",
                "sha256:d16a0141ec1a18405cd4ce8b4613101da75da0e9a7aec5bdd4fa804d0e0eba73"
            ],
            "version": "==1.12.0"
        },
        "sqlalchemy": {
            "hashes": [
                "sha256:c30925d60af95443458ebd7525daf791f55762b106049ae71e18f8dd58084c2f"
            ],
            "index": "pypi",
            "version": "==1.3.5"
        },
        "trueskill": {
            "hashes": [
                "sha256:9d62b48d2428369d712bd9becff9f9a2caa325e1a2ab5f9392d34bff757867bb"
            ],
            "index": "pypi",
            "version": "==0.4.5"
        },
        "twilio": {
            "hashes": [
                "sha256:6dc152e93c4457b314e093525fe620086613600e89d5bcce733b0492f87ede6c",
                "sha256:6e08dea4e5e381f8e989c1d156387eb257e7613bab3dedb401b748e890b9a01b"
            ],
            "index": "pypi",
            "version": "==6.28.0"
        },
        "typing": {
            "hashes": [
                "sha256:4027c5f6127a6267a435201981ba156de91ad0d1d98e9ddc2aa173453453492d",
                "sha256:57dcf675a99b74d64dacf6fba08fb17cf7e3d5fdff53d4a30ea2a5e7e52543d4",
                "sha256:a4c8473ce11a65999c8f59cb093e70686b6c84c98df58c1dae9b3b196089858a"
            ],
            "index": "pypi",
            "version": "==3.6.6"
        },
        "typing-extensions": {
            "hashes": [
                "sha256:07b2c978670896022a43c4b915df8958bec4a6b84add7f2c87b2b728bda3ba64",
                "sha256:f3f0e67e1d42de47b5c67c32c9b26641642e9170fe7e292991793705cd5fef7c",
                "sha256:fb2cd053238d33a8ec939190f30cfd736c00653a85a2919415cecf7dc3d9da71"
            ],
            "markers": "python_version < '3.7'",
            "version": "==3.7.2"
        },
        "tzlocal": {
            "hashes": [
                "sha256:4ebeb848845ac898da6519b9b31879cf13b6626f7184c496037b818e238f2c4e"
            ],
            "version": "==1.5.1"
        },
        "urllib3": {
            "hashes": [
                "sha256:b246607a25ac80bedac05c6f282e3cdaf3afb65420fd024ac94435cabe6e18d1",
                "sha256:dbe59173209418ae49d485b87d1681aefa36252ee85884c31346debd19463232"
            ],
            "version": "==1.25.3"
        },
        "yarl": {
            "hashes": [
                "sha256:024ecdc12bc02b321bc66b41327f930d1c2c543fa9a561b39861da9388ba7aa9",
                "sha256:2f3010703295fbe1aec51023740871e64bb9664c789cba5a6bdf404e93f7568f",
                "sha256:3890ab952d508523ef4881457c4099056546593fa05e93da84c7250516e632eb",
                "sha256:3e2724eb9af5dc41648e5bb304fcf4891adc33258c6e14e2a7414ea32541e320",
                "sha256:5badb97dd0abf26623a9982cd448ff12cb39b8e4c94032ccdedf22ce01a64842",
                "sha256:73f447d11b530d860ca1e6b582f947688286ad16ca42256413083d13f260b7a0",
                "sha256:7ab825726f2940c16d92aaec7d204cfc34ac26c0040da727cf8ba87255a33829",
                "sha256:b25de84a8c20540531526dfbb0e2d2b648c13fd5dd126728c496d7c3fea33310",
                "sha256:c6e341f5a6562af74ba55205dbd56d248daf1b5748ec48a0200ba227bb9e33f4",
                "sha256:c9bb7c249c4432cd47e75af3864bc02d26c9594f49c82e2a28624417f0ae63b8",
                "sha256:e060906c0c585565c718d1c3841747b61c5439af2211e185f6739a9412dfbde1"
            ],
            "version": "==1.3.0"
        }
    },
    "develop": {
        "atomicwrites": {
            "hashes": [
                "sha256:03472c30eb2c5d1ba9227e4c2ca66ab8287fbfbbda3888aa93dc2e28fc6811b4",
                "sha256:75a9445bac02d8d058d5e1fe689654ba5a6556a1dfd8ce6ec55a0ed79866cfa6"
            ],
            "version": "==1.3.0"
        },
        "attrs": {
            "hashes": [
                "sha256:69c0dbf2ed392de1cb5ec704444b08a5ef81680a61cb899dc08127123af36a79",
                "sha256:f0b870f674851ecbfbbbd364d6b5cbdff9dcedbc7f3f5e18a6891057f21fe399"
            ],
            "version": "==19.1.0"
        },
        "certifi": {
            "hashes": [
                "sha256:046832c04d4e752f37383b628bc601a7ea7211496b4638f6514d0e5b9acc4939",
                "sha256:945e3ba63a0b9f577b1395204e13c3a231f9bc0223888be653286534e5873695"
            ],
            "version": "==2019.6.16"
        },
        "chardet": {
            "hashes": [
                "sha256:84ab92ed1c4d4f16916e05906b6b75a6c0fb5db821cc65e70cbd64a3e2a5eaae",
                "sha256:fc323ffcaeaed0e0a02bf4d117757b98aed530d9ed4531e3e15460124c106691"
            ],
            "version": "==3.0.4"
        },
        "coverage": {
            "hashes": [
                "sha256:3684fabf6b87a369017756b551cef29e505cb155ddb892a7a29277b978da88b9",
                "sha256:39e088da9b284f1bd17c750ac672103779f7954ce6125fd4382134ac8d152d74",
                "sha256:3c205bc11cc4fcc57b761c2da73b9b72a59f8d5ca89979afb0c1c6f9e53c7390",
                "sha256:465ce53a8c0f3a7950dfb836438442f833cf6663d407f37d8c52fe7b6e56d7e8",
                "sha256:48020e343fc40f72a442c8a1334284620f81295256a6b6ca6d8aa1350c763bbe",
                "sha256:5296fc86ab612ec12394565c500b412a43b328b3907c0d14358950d06fd83baf",
                "sha256:5f61bed2f7d9b6a9ab935150a6b23d7f84b8055524e7be7715b6513f3328138e",
                "sha256:68a43a9f9f83693ce0414d17e019daee7ab3f7113a70c79a3dd4c2f704e4d741",
                "sha256:6b8033d47fe22506856fe450470ccb1d8ba1ffb8463494a15cfc96392a288c09",
                "sha256:7ad7536066b28863e5835e8cfeaa794b7fe352d99a8cded9f43d1161be8e9fbd",
                "sha256:7bacb89ccf4bedb30b277e96e4cc68cd1369ca6841bde7b005191b54d3dd1034",
                "sha256:839dc7c36501254e14331bcb98b27002aa415e4af7ea039d9009409b9d2d5420",
                "sha256:8f9a95b66969cdea53ec992ecea5406c5bd99c9221f539bca1e8406b200ae98c",
                "sha256:932c03d2d565f75961ba1d3cec41ddde00e162c5b46d03f7423edcb807734eab",
                "sha256:988529edadc49039d205e0aa6ce049c5ccda4acb2d6c3c5c550c17e8c02c05ba",
                "sha256:998d7e73548fe395eeb294495a04d38942edb66d1fa61eb70418871bc621227e",
                "sha256:9de60893fb447d1e797f6bf08fdf0dbcda0c1e34c1b06c92bd3a363c0ea8c609",
                "sha256:9e80d45d0c7fcee54e22771db7f1b0b126fb4a6c0a2e5afa72f66827207ff2f2",
                "sha256:a545a3dfe5082dc8e8c3eb7f8a2cf4f2870902ff1860bd99b6198cfd1f9d1f49",
                "sha256:a5d8f29e5ec661143621a8f4de51adfb300d7a476224156a39a392254f70687b",
                "sha256:aca06bfba4759bbdb09bf52ebb15ae20268ee1f6747417837926fae990ebc41d",
                "sha256:bb23b7a6fd666e551a3094ab896a57809e010059540ad20acbeec03a154224ce",
                "sha256:bfd1d0ae7e292105f29d7deaa9d8f2916ed8553ab9d5f39ec65bcf5deadff3f9",
                "sha256:c62ca0a38958f541a73cf86acdab020c2091631c137bd359c4f5bddde7b75fd4",
                "sha256:c709d8bda72cf4cd348ccec2a4881f2c5848fd72903c185f363d361b2737f773",
                "sha256:c968a6aa7e0b56ecbd28531ddf439c2ec103610d3e2bf3b75b813304f8cb7723",
                "sha256:df785d8cb80539d0b55fd47183264b7002077859028dfe3070cf6359bf8b2d9c",
                "sha256:f406628ca51e0ae90ae76ea8398677a921b36f0bd71aab2099dfed08abd0322f",
                "sha256:f46087bbd95ebae244a0eda01a618aff11ec7a069b15a3ef8f6b520db523dcf1",
                "sha256:f8019c5279eb32360ca03e9fac40a12667715546eed5c5eb59eb381f2f501260",
                "sha256:fc5f4d209733750afd2714e9109816a29500718b32dd9a5db01c0cb3a019b96a"
            ],
            "version": "==4.5.3"
        },
        "coveralls": {
            "hashes": [
<<<<<<< HEAD
                "sha256:d3d49234bffd41e91b241a69f0ebb9f64d7f0515711a76134d53d4647e7eb509",
                "sha256:dafabcff87425fa2ab3122dee21229afbb4d6692cfdacc6bb895f7dfa8b2c849"
            ],
            "index": "pypi",
            "version": "==1.8.1"
=======
                "sha256:a8de28a5f04e418c7142b8ce6588c3a64245b433c458a5871cb043383667e4f2",
                "sha256:c5e50b73b980d89308816b597e3e7bdeb0adedf831585d5c4ac967d576f8925d"
            ],
            "index": "pypi",
            "version": "==1.8.0"
>>>>>>> 23a8594e
        },
        "docopt": {
            "hashes": [
                "sha256:49b3a825280bd66b3aa83585ef59c4a8c82f2c8a522dbe754a8bc8d08c85c491"
            ],
            "index": "pypi",
            "version": "==0.6.2"
        },
        "idna": {
            "hashes": [
                "sha256:c357b3f628cf53ae2c4c05627ecc484553142ca23264e593d327bcde5e9c3407",
                "sha256:ea8b7f6188e6fa117537c3df7da9fc686d485087abf6ac197f9c46432f7e4a3c"
            ],
            "version": "==2.8"
        },
        "importlib-metadata": {
            "hashes": [
                "sha256:6dfd58dfe281e8d240937776065dd3624ad5469c835248219bd16cf2e12dbeb7",
                "sha256:cb6ee23b46173539939964df59d3d72c3e0c1b5d54b84f1d8a7e912fe43612db"
            ],
            "version": "==0.18"
        },
        "mock": {
            "hashes": [
                "sha256:83657d894c90d5681d62155c82bda9c1187827525880eda8ff5df4ec813437c3",
                "sha256:d157e52d4e5b938c550f39eb2fd15610db062441a9c2747d3dbfa9298211d0f8"
            ],
            "index": "pypi",
            "version": "==3.0.5"
        },
        "more-itertools": {
            "hashes": [
                "sha256:2112d2ca570bb7c3e53ea1a35cd5df42bb0fd10c45f0fb97178679c3c03d64c7",
                "sha256:c3e4748ba1aad8dba30a4886b0b1a2004f9a863837b8654e7059eebf727afa5a"
            ],
            "markers": "python_version > '2.7'",
            "version": "==7.0.0"
        },
        "packaging": {
            "hashes": [
                "sha256:0c98a5d0be38ed775798ece1b9727178c4469d9c3b4ada66e8e6b7849f8732af",
                "sha256:9e1cbf8c12b1f1ce0bb5344b8d7ecf66a6f8a6e91bcb0c84593ed6d3ab5c4ab3"
            ],
            "version": "==19.0"
        },
        "pluggy": {
            "hashes": [
                "sha256:0825a152ac059776623854c1543d65a4ad408eb3d33ee114dff91e57ec6ae6fc",
                "sha256:b9817417e95936bf75d85d3f8767f7df6cdde751fc40aed3bb3074cbcb77757c"
            ],
            "version": "==0.12.0"
        },
        "py": {
            "hashes": [
                "sha256:64f65755aee5b381cea27766a3a147c3f15b9b6b9ac88676de66ba2ae36793fa",
                "sha256:dc639b046a6e2cff5bbe40194ad65936d6ba360b52b3c3fe1d08a82dd50b5e53"
            ],
            "version": "==1.8.0"
        },
        "pyparsing": {
            "hashes": [
                "sha256:1873c03321fc118f4e9746baf201ff990ceb915f433f23b395f5580d1840cb2a",
                "sha256:9b6323ef4ab914af344ba97510e966d64ba91055d6b9afa6b30799340e89cc03"
            ],
            "version": "==2.4.0"
        },
        "pytest": {
            "hashes": [
                "sha256:4a784f1d4f2ef198fe9b7aef793e9fa1a3b2f84e822d9b3a64a181293a572d45",
                "sha256:926855726d8ae8371803f7b2e6ec0a69953d9c6311fa7c3b6c1b929ff92d27da"
            ],
            "index": "pypi",
            "version": "==4.6.3"
        },
        "pytest-cov": {
            "hashes": [
                "sha256:2b097cde81a302e1047331b48cadacf23577e431b61e9c6f49a1170bbe3d3da6",
                "sha256:e00ea4fdde970725482f1f35630d12f074e121a23801aabf2ae154ec6bdd343a"
            ],
            "index": "pypi",
            "version": "==2.7.1"
        },
        "pytest-mock": {
            "hashes": [
                "sha256:43ce4e9dd5074993e7c021bb1c22cbb5363e612a2b5a76bc6d956775b10758b7",
                "sha256:5bf5771b1db93beac965a7347dc81c675ec4090cb841e49d9d34637a25c30568"
            ],
            "index": "pypi",
            "version": "==1.10.4"
        },
        "requests": {
            "hashes": [
                "sha256:11e007a8a2aa0323f5a921e9e6a2d7e4e67d9877e85773fba9ba6419025cbeb4",
                "sha256:9cf5292fcd0f598c671cfc1e0d7d1a7f13bb8085e9a590f48c010551dc6c4b31"
            ],
            "markers": "python_version >= '3.0'",
            "version": "==2.22.0"
        },
        "six": {
            "hashes": [
                "sha256:3350809f0555b11f552448330d0b52d5f24c91a322ea4a15ef22629740f3761c",
                "sha256:d16a0141ec1a18405cd4ce8b4613101da75da0e9a7aec5bdd4fa804d0e0eba73"
            ],
            "version": "==1.12.0"
        },
        "urllib3": {
            "hashes": [
                "sha256:b246607a25ac80bedac05c6f282e3cdaf3afb65420fd024ac94435cabe6e18d1",
                "sha256:dbe59173209418ae49d485b87d1681aefa36252ee85884c31346debd19463232"
            ],
            "version": "==1.25.3"
        },
        "wcwidth": {
            "hashes": [
                "sha256:3df37372226d6e63e1b1e1eda15c594bca98a22d33a23832a90998faa96bc65e",
                "sha256:f4ebe71925af7b40a864553f761ed559b43544f8f71746c2d756c7fe788ade7c"
            ],
            "version": "==0.1.7"
        },
        "zipp": {
            "hashes": [
                "sha256:8c1019c6aad13642199fbe458275ad6a84907634cc9f0989877ccc4a2840139d",
                "sha256:ca943a7e809cc12257001ccfb99e3563da9af99d52f261725e96dfe0f9275bc3"
            ],
            "version": "==0.5.1"
        }
    }
}<|MERGE_RESOLUTION|>--- conflicted
+++ resolved
@@ -1,11 +1,7 @@
 {
     "_meta": {
         "hash": {
-<<<<<<< HEAD
             "sha256": "c869fdc138862c36302ad7af4fb01db299cfd32dabdeb90e3c6deb2f25b7b243"
-=======
-            "sha256": "400aac929d4b90db7e67a2388558f96dfb8f94882a0d0ed718fef64e972bbdc7"
->>>>>>> 23a8594e
         },
         "pipfile-spec": 6,
         "requires": {
@@ -463,19 +459,11 @@
         },
         "coveralls": {
             "hashes": [
-<<<<<<< HEAD
                 "sha256:d3d49234bffd41e91b241a69f0ebb9f64d7f0515711a76134d53d4647e7eb509",
                 "sha256:dafabcff87425fa2ab3122dee21229afbb4d6692cfdacc6bb895f7dfa8b2c849"
             ],
             "index": "pypi",
             "version": "==1.8.1"
-=======
-                "sha256:a8de28a5f04e418c7142b8ce6588c3a64245b433c458a5871cb043383667e4f2",
-                "sha256:c5e50b73b980d89308816b597e3e7bdeb0adedf831585d5c4ac967d576f8925d"
-            ],
-            "index": "pypi",
-            "version": "==1.8.0"
->>>>>>> 23a8594e
         },
         "docopt": {
             "hashes": [
