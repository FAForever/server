{
    "_meta": {
        "hash": {
            "sha256": "400aac929d4b90db7e67a2388558f96dfb8f94882a0d0ed718fef64e972bbdc7"
        },
        "pipfile-spec": 6,
        "requires": {
            "python_version": "3.6"
        },
        "sources": [
            {
                "name": "pypi",
                "url": "https://pypi.org/simple",
                "verify_ssl": true
            }
        ]
    },
    "default": {
        "aiocron": {
            "hashes": [
                "sha256:7f7c343b5bb18695206714f038726e3795e6dfa69affcc25abe17838d51be69c",
                "sha256:f20b29ba8207d789b44ecb516ef084fa84d3e02dde1c82fa4009c90b072b63c7"
            ],
            "index": "pypi",
            "version": "==1.3"
        },
        "aiohttp": {
            "hashes": [
                "sha256:0bbaec0b171b1ea77d34bc7c49db71a15e511ef34c45065fd2c7fad8daf1483f",
                "sha256:168f0ecc91200784467479765eb26a80d6d9cf0025b8a9cc5e501413812d32e7",
                "sha256:3011371a48fdef061a8669b6636306b33cf2bf621e1960513c6ce70449f7cd3d",
                "sha256:310c95f1da5f92e937b136e55c2013e4bccd1b53bc88780256ba8ed75699dbdb",
                "sha256:359baeea2ca640e0dde31a03c3bf3d3008bcbd136c6b1768b58a3499a46a6cc2",
                "sha256:5202ac2d00226f0b2990af9f3301c1ba5eebb673ae0a0acfe499eaea8a1b23ad",
                "sha256:53fc0ad2e8d8f2f0c87bdc3009784de61f5dd9a4259f67301b317525eedc3ed5",
                "sha256:55355947c4fe4b37d2a51b8f1d3f36f7fca541cf012031225be836d1f743c011",
                "sha256:5691c630435fd6bd09a789de9ffd5a61b812445dfd515525c738a97d4f9b550a",
                "sha256:6739494376c90806cbb88e7ea2c9e2c35949e6c7089507d19e8f489170a26156",
                "sha256:a68232a60b8c1a822c4ac4096bfb42b4f873ac7dcef265642223690220b5af4f",
                "sha256:af664f067d3c905f4f44d724e65406ed95dd2b4adfcc3d23a9203320ce497950",
                "sha256:b9def7acd7c84ca86d0c3247e83180782c423d0e8a68254718fcc69e521570da",
                "sha256:bb96d5e0a82f67a04cde32f970ca837fbcf7ef44124170bc5e34f26c0ed92f7d",
                "sha256:c115744b2a0bf666fd8cde52a6d3e9319ffeb486009579743f5adfdcf0bf0773",
                "sha256:c642901f6c53b965785e57a597229dd87910991b3e2d8aecf552da7d48cfe170",
                "sha256:c9b47b2ee669b2f01824e0f3b364a8cdfab8d40df1b5987c7c2103d3e13ec9e9",
                "sha256:dd07976a2f2615d4f2ed3654b24e53fe837708602c00934ce1e963690c91c933",
                "sha256:e3b29248c9180fd6a30619b2714c534e3165e523a568296250337fe8952d39b8",
                "sha256:ed65392135299698b0ebff4ee53ccf19d5c7c12077652a7faab05db369eb3996",
                "sha256:f438eab30868997407b73814ba097b80862d6d5bc5f7f2fda384e60df769777b",
                "sha256:f73d6a3e711f26be58bfa13a65a425638fa9d3f4a081eebff0eb70e42fee40a8"
            ],
            "index": "pypi",
            "version": "==3.5.1"
        },
        "aiomeasures": {
            "hashes": [
                "sha256:37a802d3149b034647cf5917cbc83e00dde4fa1fdb922faed26721f448ee1ed5",
                "sha256:ea84b27a5367b788671e15d7b526724af5a3433eb38b7a36127a4a24916d5035"
            ],
            "index": "pypi",
            "version": "==0.5.14"
        },
        "aiomysql": {
            "hashes": [
                "sha256:5fd798481f16625b424eec765c56d712ac78a51f3bd0175a3de94107aae43307",
                "sha256:d89ce25d44dadb43cf2d9e4603bd67b7a0ad12d5e67208de013629ba648df2ba"
            ],
            "index": "pypi",
            "version": "==0.0.20"
        },
        "asn1crypto": {
            "hashes": [
                "sha256:2f1adbb7546ed199e3c90ef23ec95c5cf3585bac7d11fb7eb562a3fe89c64e87",
                "sha256:9d5c20441baf0cb60a4ac34cc447c6c189024b6b4c6cd7877034f4965c464e49"
            ],
            "version": "==0.24.0"
        },
        "async-timeout": {
            "hashes": [
                "sha256:0c3c816a028d47f659d6ff5c745cb2acf1f966da1fe5c19c77a70282b25f4c5f",
                "sha256:4291ca197d287d274d0b6cb5d6f8f8f82d434ed288f962539ff18cc9012f9ea3"
            ],
            "version": "==3.0.1"
        },
        "attrs": {
            "hashes": [
                "sha256:69c0dbf2ed392de1cb5ec704444b08a5ef81680a61cb899dc08127123af36a79",
                "sha256:f0b870f674851ecbfbbbd364d6b5cbdff9dcedbc7f3f5e18a6891057f21fe399"
            ],
            "version": "==19.1.0"
        },
        "certifi": {
            "hashes": [
                "sha256:59b7658e26ca9c7339e00f8f4636cdfe59d34fa37b9b04f6f9e9926b3cece1a5",
                "sha256:b26104d6835d1f5e49452a26eb2ff87fe7090b89dfcaee5ea2212697e1e1d7ae"
            ],
            "version": "==2019.3.9"
        },
        "cffi": {
            "hashes": [
                "sha256:041c81822e9f84b1d9c401182e174996f0bae9991f33725d059b771744290774",
                "sha256:046ef9a22f5d3eed06334d01b1e836977eeef500d9b78e9ef693f9380ad0b83d",
                "sha256:066bc4c7895c91812eff46f4b1c285220947d4aa46fa0a2651ff85f2afae9c90",
                "sha256:066c7ff148ae33040c01058662d6752fd73fbc8e64787229ea8498c7d7f4041b",
                "sha256:2444d0c61f03dcd26dbf7600cf64354376ee579acad77aef459e34efcb438c63",
                "sha256:300832850b8f7967e278870c5d51e3819b9aad8f0a2c8dbe39ab11f119237f45",
                "sha256:34c77afe85b6b9e967bd8154e3855e847b70ca42043db6ad17f26899a3df1b25",
                "sha256:46de5fa00f7ac09f020729148ff632819649b3e05a007d286242c4882f7b1dc3",
                "sha256:4aa8ee7ba27c472d429b980c51e714a24f47ca296d53f4d7868075b175866f4b",
                "sha256:4d0004eb4351e35ed950c14c11e734182591465a33e960a4ab5e8d4f04d72647",
                "sha256:4e3d3f31a1e202b0f5a35ba3bc4eb41e2fc2b11c1eff38b362de710bcffb5016",
                "sha256:50bec6d35e6b1aaeb17f7c4e2b9374ebf95a8975d57863546fa83e8d31bdb8c4",
                "sha256:55cad9a6df1e2a1d62063f79d0881a414a906a6962bc160ac968cc03ed3efcfb",
                "sha256:5662ad4e4e84f1eaa8efce5da695c5d2e229c563f9d5ce5b0113f71321bcf753",
                "sha256:59b4dc008f98fc6ee2bb4fd7fc786a8d70000d058c2bbe2698275bc53a8d3fa7",
                "sha256:73e1ffefe05e4ccd7bcea61af76f36077b914f92b76f95ccf00b0c1b9186f3f9",
                "sha256:a1f0fd46eba2d71ce1589f7e50a9e2ffaeb739fb2c11e8192aa2b45d5f6cc41f",
                "sha256:a2e85dc204556657661051ff4bab75a84e968669765c8a2cd425918699c3d0e8",
                "sha256:a5457d47dfff24882a21492e5815f891c0ca35fefae8aa742c6c263dac16ef1f",
                "sha256:a8dccd61d52a8dae4a825cdbb7735da530179fea472903eb871a5513b5abbfdc",
                "sha256:ae61af521ed676cf16ae94f30fe202781a38d7178b6b4ab622e4eec8cefaff42",
                "sha256:b012a5edb48288f77a63dba0840c92d0504aa215612da4541b7b42d849bc83a3",
                "sha256:d2c5cfa536227f57f97c92ac30c8109688ace8fa4ac086d19d0af47d134e2909",
                "sha256:d42b5796e20aacc9d15e66befb7a345454eef794fdb0737d1af593447c6c8f45",
                "sha256:dee54f5d30d775f525894d67b1495625dd9322945e7fee00731952e0368ff42d",
                "sha256:e070535507bd6aa07124258171be2ee8dfc19119c28ca94c9dfb7efd23564512",
                "sha256:e1ff2748c84d97b065cc95429814cdba39bcbd77c9c85c89344b317dc0d9cbff",
                "sha256:ed851c75d1e0e043cbf5ca9a8e1b13c4c90f3fbd863dacb01c0808e2b5204201"
            ],
            "version": "==1.12.3"
        },
        "chardet": {
            "hashes": [
                "sha256:84ab92ed1c4d4f16916e05906b6b75a6c0fb5db821cc65e70cbd64a3e2a5eaae",
                "sha256:fc323ffcaeaed0e0a02bf4d117757b98aed530d9ed4531e3e15460124c106691"
            ],
            "version": "==3.0.4"
        },
        "croniter": {
            "hashes": [
                "sha256:0d905dbe6f131a910fd3dde792f0129788cd2cb3a8048c5f7aaa212670b0cef2",
                "sha256:538adeb3a7f7816c3cdec6db974c441620d764c25ff4ed0146ee7296b8a50590"
            ],
            "version": "==0.3.30"
        },
        "cryptography": {
            "hashes": [
                "sha256:24b61e5fcb506424d3ec4e18bca995833839bf13c59fc43e530e488f28d46b8c",
                "sha256:25dd1581a183e9e7a806fe0543f485103232f940fcfc301db65e630512cce643",
                "sha256:3452bba7c21c69f2df772762be0066c7ed5dc65df494a1d53a58b683a83e1216",
                "sha256:41a0be220dd1ed9e998f5891948306eb8c812b512dc398e5a01846d855050799",
                "sha256:5751d8a11b956fbfa314f6553d186b94aa70fdb03d8a4d4f1c82dcacf0cbe28a",
                "sha256:5f61c7d749048fa6e3322258b4263463bfccefecb0dd731b6561cb617a1d9bb9",
                "sha256:72e24c521fa2106f19623a3851e9f89ddfdeb9ac63871c7643790f872a305dfc",
                "sha256:7b97ae6ef5cba2e3bb14256625423413d5ce8d1abb91d4f29b6d1a081da765f8",
                "sha256:961e886d8a3590fd2c723cf07be14e2a91cf53c25f02435c04d39e90780e3b53",
                "sha256:96d8473848e984184b6728e2c9d391482008646276c3ff084a1bd89e15ff53a1",
                "sha256:ae536da50c7ad1e002c3eee101871d93abdc90d9c5f651818450a0d3af718609",
                "sha256:b0db0cecf396033abb4a93c95d1602f268b3a68bb0a9cc06a7cff587bb9a7292",
                "sha256:cfee9164954c186b191b91d4193989ca994703b2fff406f71cf454a2d3c7327e",
                "sha256:e6347742ac8f35ded4a46ff835c60e68c22a536a8ae5c4422966d06946b6d4c6",
                "sha256:f27d93f0139a3c056172ebb5d4f9056e770fdf0206c2f422ff2ebbad142e09ed",
                "sha256:f57b76e46a58b63d1c6375017f4564a28f19a5ca912691fd2e4261b3414b618d"
            ],
            "version": "==2.7"
        },
        "docopt": {
            "hashes": [
                "sha256:49b3a825280bd66b3aa83585ef59c4a8c82f2c8a522dbe754a8bc8d08c85c491"
            ],
            "index": "pypi",
            "version": "==0.6.2"
        },
        "geoip2": {
            "hashes": [
                "sha256:a37ddac2d200ffb97c736da8b8ba9d5d8dc47da6ec0f162a461b681ecac53a14",
                "sha256:f7ffe9d258e71a42cf622ce6350d976de1d0312b9f2fbce3975c7d838b57ecf0"
            ],
            "index": "pypi",
            "version": "==2.9.0"
        },
        "humanize": {
            "hashes": [
                "sha256:a43f57115831ac7c70de098e6ac46ac13be00d69abbf60bdcac251344785bb19"
            ],
            "index": "pypi",
            "version": "==0.5.1"
        },
        "idna": {
            "hashes": [
                "sha256:c357b3f628cf53ae2c4c05627ecc484553142ca23264e593d327bcde5e9c3407",
                "sha256:ea8b7f6188e6fa117537c3df7da9fc686d485087abf6ac197f9c46432f7e4a3c"
            ],
            "version": "==2.8"
        },
        "idna-ssl": {
            "hashes": [
                "sha256:a933e3bb13da54383f9e8f35dc4f9cb9eb9b3b78c6b36f311254d6d0d92c6c7c"
            ],
            "markers": "python_version < '3.7'",
            "version": "==1.1.0"
        },
        "marisa-trie": {
            "hashes": [
                "sha256:4419abb6b603c97e863fad994abe57ed247fb12491f4bbacb2d762bd2e8958b6",
                "sha256:c73bc25d868e8c4ea7aa7f1e19892db07bba2463351269b05340ccfa06eb2baf"
            ],
            "index": "pypi",
            "version": "==0.7.5"
        },
        "maxminddb": {
            "hashes": [
                "sha256:df1451bcd848199905ac0de4631b3d02d6a655ad28ba5e5a4ca29a23358db712"
            ],
            "version": "==1.4.1"
        },
        "multidict": {
            "hashes": [
                "sha256:024b8129695a952ebd93373e45b5d341dbb87c17ce49637b34000093f243dd4f",
                "sha256:041e9442b11409be5e4fc8b6a97e4bcead758ab1e11768d1e69160bdde18acc3",
                "sha256:045b4dd0e5f6121e6f314d81759abd2c257db4634260abcfe0d3f7083c4908ef",
                "sha256:047c0a04e382ef8bd74b0de01407e8d8632d7d1b4db6f2561106af812a68741b",
                "sha256:068167c2d7bbeebd359665ac4fff756be5ffac9cda02375b5c5a7c4777038e73",
                "sha256:148ff60e0fffa2f5fad2eb25aae7bef23d8f3b8bdaf947a65cdbe84a978092bc",
                "sha256:1d1c77013a259971a72ddaa83b9f42c80a93ff12df6a4723be99d858fa30bee3",
                "sha256:1d48bc124a6b7a55006d97917f695effa9725d05abe8ee78fd60d6588b8344cd",
                "sha256:31dfa2fc323097f8ad7acd41aa38d7c614dd1960ac6681745b6da124093dc351",
                "sha256:34f82db7f80c49f38b032c5abb605c458bac997a6c3142e0d6c130be6fb2b941",
                "sha256:3d5dd8e5998fb4ace04789d1d008e2bb532de501218519d70bb672c4c5a2fc5d",
                "sha256:4a6ae52bd3ee41ee0f3acf4c60ceb3f44e0e3bc52ab7da1c2b2aa6703363a3d1",
                "sha256:4b02a3b2a2f01d0490dd39321c74273fed0568568ea0e7ea23e02bd1fb10a10b",
                "sha256:4b843f8e1dd6a3195679d9838eb4670222e8b8d01bc36c9894d6c3538316fa0a",
                "sha256:5de53a28f40ef3c4fd57aeab6b590c2c663de87a5af76136ced519923d3efbb3",
                "sha256:61b2b33ede821b94fa99ce0b09c9ece049c7067a33b279f343adfe35108a4ea7",
                "sha256:6a3a9b0f45fd75dc05d8e93dc21b18fc1670135ec9544d1ad4acbcf6b86781d0",
                "sha256:76ad8e4c69dadbb31bad17c16baee61c0d1a4a73bed2590b741b2e1a46d3edd0",
                "sha256:7ba19b777dc00194d1b473180d4ca89a054dd18de27d0ee2e42a103ec9b7d014",
                "sha256:7c1b7eab7a49aa96f3db1f716f0113a8a2e93c7375dd3d5d21c4941f1405c9c5",
                "sha256:7fc0eee3046041387cbace9314926aa48b681202f8897f8bff3809967a049036",
                "sha256:8ccd1c5fff1aa1427100ce188557fc31f1e0a383ad8ec42c559aabd4ff08802d",
                "sha256:8e08dd76de80539d613654915a2f5196dbccc67448df291e69a88712ea21e24a",
                "sha256:c18498c50c59263841862ea0501da9f2b3659c00db54abfbf823a80787fde8ce",
                "sha256:c49db89d602c24928e68c0d510f4fcf8989d77defd01c973d6cbe27e684833b1",
                "sha256:ce20044d0317649ddbb4e54dab3c1bcc7483c78c27d3f58ab3d0c7e6bc60d26a",
                "sha256:d1071414dd06ca2eafa90c85a079169bfeb0e5f57fd0b45d44c092546fcd6fd9",
                "sha256:d3be11ac43ab1a3e979dac80843b42226d5d3cccd3986f2e03152720a4297cd7",
                "sha256:db603a1c235d110c860d5f39988ebc8218ee028f07a7cbc056ba6424372ca31b"
            ],
            "version": "==4.5.2"
        },
        "oauthlib": {
            "hashes": [
                "sha256:0ce32c5d989a1827e3f1148f98b9085ed2370fc939bf524c9c851d8714797298",
                "sha256:3e1e14f6cde7e5475128d30e97edc3bfb4dc857cb884d8714ec161fdbb3b358e"
            ],
            "index": "pypi",
            "version": "==3.0.1"
        },
        "pycparser": {
            "hashes": [
                "sha256:a988718abfad80b6b157acce7bf130a30876d27603738ac39f140993246b25b3"
            ],
            "version": "==2.19"
        },
        "pyjwt": {
            "hashes": [
                "sha256:5c6eca3c2940464d106b99ba83b00c6add741c9becaec087fb7ccdefea71350e",
                "sha256:8d59a976fb773f3e6a39c85636357c4f0e242707394cadadd9814f5cbaa20e96"
            ],
            "version": "==1.7.1"
        },
        "pymysql": {
            "hashes": [
                "sha256:95f057328357e0e13a30e67857a8c694878b0175797a9a203ee7adbfb9b1ec5f",
                "sha256:9ec760cbb251c158c19d6c88c17ca00a8632bac713890e465b2be01fdc30713f"
            ],
            "version": "==0.9.2"
        },
        "pysocks": {
            "hashes": [
                "sha256:15d38914b60dbcb231d276f64882a20435c049450160e953ca7d313d1405f16f",
                "sha256:32238918ac0f19e9fd870a8692ac9bd14f5e8752b3c62624cda5851424642210",
                "sha256:d9031ea45fdfacbe59a99273e9f0448ddb33c1580fe3831c1b09557c5718977c"
            ],
            "markers": "python_version >= '3.0'",
            "version": "==1.7.0"
        },
        "python-dateutil": {
            "hashes": [
                "sha256:7e6584c74aeed623791615e26efd690f29817a27c73085b78e4bad02493df2fb",
                "sha256:c89805f6f4d64db21ed966fda138f8a5ed7a4fdbc1a8ee329ce1b74e3c74da9e"
            ],
            "version": "==2.8.0"
        },
        "pytz": {
            "hashes": [
                "sha256:303879e36b721603cc54604edcac9d20401bdbe31e1e4fdee5b9f98d5d31dfda",
                "sha256:d747dd3d23d77ef44c6a3526e274af6efeb0a6f1afd5a69ba4d5be4098c8e141"
            ],
            "version": "==2019.1"
        },
        "requests": {
            "hashes": [
                "sha256:11e007a8a2aa0323f5a921e9e6a2d7e4e67d9877e85773fba9ba6419025cbeb4",
                "sha256:9cf5292fcd0f598c671cfc1e0d7d1a7f13bb8085e9a590f48c010551dc6c4b31"
            ],
<<<<<<< HEAD
            "markers": "python_version >= '3.0'",
=======
            "index": "pypi",
>>>>>>> 51847b7c
            "version": "==2.22.0"
        },
        "requests-oauthlib": {
            "hashes": [
                "sha256:bd6533330e8748e94bf0b214775fed487d309b8b8fe823dc45641ebcd9a32f57",
                "sha256:d3ed0c8f2e3bbc6b344fa63d6f933745ab394469da38db16bdddb461c7e25140"
            ],
            "index": "pypi",
            "version": "==1.2.0"
        },
        "semver": {
            "hashes": [
                "sha256:41c9aa26c67dc16c54be13074c352ab666bce1fa219c7110e8f03374cd4206b0",
                "sha256:5b09010a66d9a3837211bb7ae5a20d10ba88f8cb49e92cb139a69ef90d5060d8"
            ],
            "index": "pypi",
            "version": "==2.8.1"
        },
        "six": {
            "hashes": [
                "sha256:3350809f0555b11f552448330d0b52d5f24c91a322ea4a15ef22629740f3761c",
                "sha256:d16a0141ec1a18405cd4ce8b4613101da75da0e9a7aec5bdd4fa804d0e0eba73"
            ],
            "version": "==1.12.0"
        },
        "sqlalchemy": {
            "hashes": [
                "sha256:c7fef198b43ef31dfd783d094fd5ee435ce8717592e6784c45ba337254998017"
            ],
            "index": "pypi",
            "version": "==1.3.4"
        },
        "trueskill": {
            "hashes": [
                "sha256:9d62b48d2428369d712bd9becff9f9a2caa325e1a2ab5f9392d34bff757867bb"
            ],
            "index": "pypi",
            "version": "==0.4.5"
        },
        "twilio": {
            "hashes": [
<<<<<<< HEAD
                "sha256:6b66444b8d51fa7b6acd875565d78733dae304d4ad155f0100c3b0c1c280a435",
                "sha256:d52d4251bbee53d787782b0a7a2be0a3fc90d1a1682d8f8f675ea0cb2cc20c3f"
            ],
            "index": "pypi",
            "version": "==6.27.0"
=======
                "sha256:232dcfba193a3555bc3625e782acca9c0eb08f8c30719f403aa525d1c3272ade",
                "sha256:d72470c681a6ba55fb0b965dcdb680bb36005c161137a4b74bf31af2dda929e2"
            ],
            "index": "pypi",
            "version": "==6.27.1"
>>>>>>> 51847b7c
        },
        "typing": {
            "hashes": [
                "sha256:4027c5f6127a6267a435201981ba156de91ad0d1d98e9ddc2aa173453453492d",
                "sha256:57dcf675a99b74d64dacf6fba08fb17cf7e3d5fdff53d4a30ea2a5e7e52543d4",
                "sha256:a4c8473ce11a65999c8f59cb093e70686b6c84c98df58c1dae9b3b196089858a"
            ],
            "index": "pypi",
            "version": "==3.6.6"
        },
        "typing-extensions": {
            "hashes": [
                "sha256:07b2c978670896022a43c4b915df8958bec4a6b84add7f2c87b2b728bda3ba64",
                "sha256:f3f0e67e1d42de47b5c67c32c9b26641642e9170fe7e292991793705cd5fef7c",
                "sha256:fb2cd053238d33a8ec939190f30cfd736c00653a85a2919415cecf7dc3d9da71"
            ],
            "markers": "python_version < '3.7'",
            "version": "==3.7.2"
        },
        "tzlocal": {
            "hashes": [
                "sha256:4ebeb848845ac898da6519b9b31879cf13b6626f7184c496037b818e238f2c4e"
            ],
            "version": "==1.5.1"
        },
        "urllib3": {
            "hashes": [
<<<<<<< HEAD
                "sha256:a53063d8b9210a7bdec15e7b272776b9d42b2fd6816401a0d43006ad2f9902db",
                "sha256:d363e3607d8de0c220d31950a8f38b18d5ba7c0830facd71a1c6b1036b7ce06c"
            ],
            "version": "==1.25.2"
=======
                "sha256:b246607a25ac80bedac05c6f282e3cdaf3afb65420fd024ac94435cabe6e18d1",
                "sha256:dbe59173209418ae49d485b87d1681aefa36252ee85884c31346debd19463232"
            ],
            "version": "==1.25.3"
>>>>>>> 51847b7c
        },
        "yarl": {
            "hashes": [
                "sha256:024ecdc12bc02b321bc66b41327f930d1c2c543fa9a561b39861da9388ba7aa9",
                "sha256:2f3010703295fbe1aec51023740871e64bb9664c789cba5a6bdf404e93f7568f",
                "sha256:3890ab952d508523ef4881457c4099056546593fa05e93da84c7250516e632eb",
                "sha256:3e2724eb9af5dc41648e5bb304fcf4891adc33258c6e14e2a7414ea32541e320",
                "sha256:5badb97dd0abf26623a9982cd448ff12cb39b8e4c94032ccdedf22ce01a64842",
                "sha256:73f447d11b530d860ca1e6b582f947688286ad16ca42256413083d13f260b7a0",
                "sha256:7ab825726f2940c16d92aaec7d204cfc34ac26c0040da727cf8ba87255a33829",
                "sha256:b25de84a8c20540531526dfbb0e2d2b648c13fd5dd126728c496d7c3fea33310",
                "sha256:c6e341f5a6562af74ba55205dbd56d248daf1b5748ec48a0200ba227bb9e33f4",
                "sha256:c9bb7c249c4432cd47e75af3864bc02d26c9594f49c82e2a28624417f0ae63b8",
                "sha256:e060906c0c585565c718d1c3841747b61c5439af2211e185f6739a9412dfbde1"
            ],
            "version": "==1.3.0"
        }
    },
    "develop": {
        "atomicwrites": {
            "hashes": [
                "sha256:03472c30eb2c5d1ba9227e4c2ca66ab8287fbfbbda3888aa93dc2e28fc6811b4",
                "sha256:75a9445bac02d8d058d5e1fe689654ba5a6556a1dfd8ce6ec55a0ed79866cfa6"
            ],
            "version": "==1.3.0"
        },
        "attrs": {
            "hashes": [
                "sha256:69c0dbf2ed392de1cb5ec704444b08a5ef81680a61cb899dc08127123af36a79",
                "sha256:f0b870f674851ecbfbbbd364d6b5cbdff9dcedbc7f3f5e18a6891057f21fe399"
            ],
            "version": "==19.1.0"
        },
        "certifi": {
            "hashes": [
                "sha256:59b7658e26ca9c7339e00f8f4636cdfe59d34fa37b9b04f6f9e9926b3cece1a5",
                "sha256:b26104d6835d1f5e49452a26eb2ff87fe7090b89dfcaee5ea2212697e1e1d7ae"
            ],
            "version": "==2019.3.9"
        },
        "chardet": {
            "hashes": [
                "sha256:84ab92ed1c4d4f16916e05906b6b75a6c0fb5db821cc65e70cbd64a3e2a5eaae",
                "sha256:fc323ffcaeaed0e0a02bf4d117757b98aed530d9ed4531e3e15460124c106691"
            ],
            "version": "==3.0.4"
        },
        "coverage": {
            "hashes": [
                "sha256:3684fabf6b87a369017756b551cef29e505cb155ddb892a7a29277b978da88b9",
                "sha256:39e088da9b284f1bd17c750ac672103779f7954ce6125fd4382134ac8d152d74",
                "sha256:3c205bc11cc4fcc57b761c2da73b9b72a59f8d5ca89979afb0c1c6f9e53c7390",
                "sha256:465ce53a8c0f3a7950dfb836438442f833cf6663d407f37d8c52fe7b6e56d7e8",
                "sha256:48020e343fc40f72a442c8a1334284620f81295256a6b6ca6d8aa1350c763bbe",
                "sha256:5296fc86ab612ec12394565c500b412a43b328b3907c0d14358950d06fd83baf",
                "sha256:5f61bed2f7d9b6a9ab935150a6b23d7f84b8055524e7be7715b6513f3328138e",
                "sha256:68a43a9f9f83693ce0414d17e019daee7ab3f7113a70c79a3dd4c2f704e4d741",
                "sha256:6b8033d47fe22506856fe450470ccb1d8ba1ffb8463494a15cfc96392a288c09",
                "sha256:7ad7536066b28863e5835e8cfeaa794b7fe352d99a8cded9f43d1161be8e9fbd",
                "sha256:7bacb89ccf4bedb30b277e96e4cc68cd1369ca6841bde7b005191b54d3dd1034",
                "sha256:839dc7c36501254e14331bcb98b27002aa415e4af7ea039d9009409b9d2d5420",
                "sha256:8f9a95b66969cdea53ec992ecea5406c5bd99c9221f539bca1e8406b200ae98c",
                "sha256:932c03d2d565f75961ba1d3cec41ddde00e162c5b46d03f7423edcb807734eab",
                "sha256:988529edadc49039d205e0aa6ce049c5ccda4acb2d6c3c5c550c17e8c02c05ba",
                "sha256:998d7e73548fe395eeb294495a04d38942edb66d1fa61eb70418871bc621227e",
                "sha256:9de60893fb447d1e797f6bf08fdf0dbcda0c1e34c1b06c92bd3a363c0ea8c609",
                "sha256:9e80d45d0c7fcee54e22771db7f1b0b126fb4a6c0a2e5afa72f66827207ff2f2",
                "sha256:a545a3dfe5082dc8e8c3eb7f8a2cf4f2870902ff1860bd99b6198cfd1f9d1f49",
                "sha256:a5d8f29e5ec661143621a8f4de51adfb300d7a476224156a39a392254f70687b",
                "sha256:aca06bfba4759bbdb09bf52ebb15ae20268ee1f6747417837926fae990ebc41d",
                "sha256:bb23b7a6fd666e551a3094ab896a57809e010059540ad20acbeec03a154224ce",
                "sha256:bfd1d0ae7e292105f29d7deaa9d8f2916ed8553ab9d5f39ec65bcf5deadff3f9",
                "sha256:c62ca0a38958f541a73cf86acdab020c2091631c137bd359c4f5bddde7b75fd4",
                "sha256:c709d8bda72cf4cd348ccec2a4881f2c5848fd72903c185f363d361b2737f773",
                "sha256:c968a6aa7e0b56ecbd28531ddf439c2ec103610d3e2bf3b75b813304f8cb7723",
                "sha256:df785d8cb80539d0b55fd47183264b7002077859028dfe3070cf6359bf8b2d9c",
                "sha256:f406628ca51e0ae90ae76ea8398677a921b36f0bd71aab2099dfed08abd0322f",
                "sha256:f46087bbd95ebae244a0eda01a618aff11ec7a069b15a3ef8f6b520db523dcf1",
                "sha256:f8019c5279eb32360ca03e9fac40a12667715546eed5c5eb59eb381f2f501260",
                "sha256:fc5f4d209733750afd2714e9109816a29500718b32dd9a5db01c0cb3a019b96a"
            ],
            "version": "==4.5.3"
        },
        "coveralls": {
            "hashes": [
                "sha256:baa26648430d5c2225ab12d7e2067f75597a4b967034bba7e3d5ab7501d207a1",
                "sha256:ff9b7823b15070f26f654837bb02a201d006baaf2083e0514ffd3b34a3ffed81"
            ],
            "index": "pypi",
            "version": "==1.7.0"
        },
        "docopt": {
            "hashes": [
                "sha256:49b3a825280bd66b3aa83585ef59c4a8c82f2c8a522dbe754a8bc8d08c85c491"
            ],
            "index": "pypi",
            "version": "==0.6.2"
        },
        "idna": {
            "hashes": [
                "sha256:c357b3f628cf53ae2c4c05627ecc484553142ca23264e593d327bcde5e9c3407",
                "sha256:ea8b7f6188e6fa117537c3df7da9fc686d485087abf6ac197f9c46432f7e4a3c"
            ],
            "version": "==2.8"
        },
        "importlib-metadata": {
            "hashes": [
                "sha256:a9f185022cfa69e9ca5f7eabfd5a58b689894cb78a11e3c8c89398a8ccbb8e7f",
                "sha256:df1403cd3aebeb2b1dcd3515ca062eecb5bd3ea7611f18cba81130c68707e879"
            ],
            "version": "==0.17"
        },
        "mock": {
            "hashes": [
                "sha256:83657d894c90d5681d62155c82bda9c1187827525880eda8ff5df4ec813437c3",
                "sha256:d157e52d4e5b938c550f39eb2fd15610db062441a9c2747d3dbfa9298211d0f8"
            ],
            "index": "pypi",
            "version": "==3.0.5"
        },
        "more-itertools": {
            "hashes": [
                "sha256:2112d2ca570bb7c3e53ea1a35cd5df42bb0fd10c45f0fb97178679c3c03d64c7",
                "sha256:c3e4748ba1aad8dba30a4886b0b1a2004f9a863837b8654e7059eebf727afa5a"
            ],
            "markers": "python_version > '2.7'",
            "version": "==7.0.0"
        },
        "packaging": {
            "hashes": [
                "sha256:0c98a5d0be38ed775798ece1b9727178c4469d9c3b4ada66e8e6b7849f8732af",
                "sha256:9e1cbf8c12b1f1ce0bb5344b8d7ecf66a6f8a6e91bcb0c84593ed6d3ab5c4ab3"
            ],
            "version": "==19.0"
        },
        "pluggy": {
            "hashes": [
                "sha256:0825a152ac059776623854c1543d65a4ad408eb3d33ee114dff91e57ec6ae6fc",
                "sha256:b9817417e95936bf75d85d3f8767f7df6cdde751fc40aed3bb3074cbcb77757c"
            ],
            "version": "==0.12.0"
        },
        "py": {
            "hashes": [
                "sha256:64f65755aee5b381cea27766a3a147c3f15b9b6b9ac88676de66ba2ae36793fa",
                "sha256:dc639b046a6e2cff5bbe40194ad65936d6ba360b52b3c3fe1d08a82dd50b5e53"
            ],
            "version": "==1.8.0"
        },
        "pyparsing": {
            "hashes": [
                "sha256:1873c03321fc118f4e9746baf201ff990ceb915f433f23b395f5580d1840cb2a",
                "sha256:9b6323ef4ab914af344ba97510e966d64ba91055d6b9afa6b30799340e89cc03"
            ],
            "version": "==2.4.0"
        },
        "pytest": {
            "hashes": [
<<<<<<< HEAD
                "sha256:1a8aa4fa958f8f451ac5441f3ac130d9fc86ea38780dd2715e6d5c5882700b24",
                "sha256:b8bf138592384bd4e87338cb0f256bf5f615398a649d4bd83915f0e4047a5ca6"
            ],
            "index": "pypi",
            "version": "==4.5.0"
=======
                "sha256:52fa94b4ac81d2f063ee05e303acedf5c605e15dc0f4eef468b5c137f77241c3",
                "sha256:5467f37a0d6bb0b4e684b71af268e005996b9eaaefe54e3d64d86afd90da8d78"
            ],
            "index": "pypi",
            "version": "==4.6.0"
>>>>>>> 51847b7c
        },
        "pytest-cov": {
            "hashes": [
                "sha256:2b097cde81a302e1047331b48cadacf23577e431b61e9c6f49a1170bbe3d3da6",
                "sha256:e00ea4fdde970725482f1f35630d12f074e121a23801aabf2ae154ec6bdd343a"
            ],
            "index": "pypi",
            "version": "==2.7.1"
        },
        "pytest-mock": {
            "hashes": [
                "sha256:43ce4e9dd5074993e7c021bb1c22cbb5363e612a2b5a76bc6d956775b10758b7",
                "sha256:5bf5771b1db93beac965a7347dc81c675ec4090cb841e49d9d34637a25c30568"
            ],
            "index": "pypi",
            "version": "==1.10.4"
        },
        "requests": {
            "hashes": [
                "sha256:11e007a8a2aa0323f5a921e9e6a2d7e4e67d9877e85773fba9ba6419025cbeb4",
                "sha256:9cf5292fcd0f598c671cfc1e0d7d1a7f13bb8085e9a590f48c010551dc6c4b31"
            ],
<<<<<<< HEAD
            "markers": "python_version >= '3.0'",
=======
            "index": "pypi",
>>>>>>> 51847b7c
            "version": "==2.22.0"
        },
        "six": {
            "hashes": [
                "sha256:3350809f0555b11f552448330d0b52d5f24c91a322ea4a15ef22629740f3761c",
                "sha256:d16a0141ec1a18405cd4ce8b4613101da75da0e9a7aec5bdd4fa804d0e0eba73"
            ],
            "version": "==1.12.0"
        },
        "urllib3": {
            "hashes": [
<<<<<<< HEAD
                "sha256:a53063d8b9210a7bdec15e7b272776b9d42b2fd6816401a0d43006ad2f9902db",
                "sha256:d363e3607d8de0c220d31950a8f38b18d5ba7c0830facd71a1c6b1036b7ce06c"
            ],
            "version": "==1.25.2"
=======
                "sha256:b246607a25ac80bedac05c6f282e3cdaf3afb65420fd024ac94435cabe6e18d1",
                "sha256:dbe59173209418ae49d485b87d1681aefa36252ee85884c31346debd19463232"
            ],
            "version": "==1.25.3"
>>>>>>> 51847b7c
        },
        "wcwidth": {
            "hashes": [
                "sha256:3df37372226d6e63e1b1e1eda15c594bca98a22d33a23832a90998faa96bc65e",
                "sha256:f4ebe71925af7b40a864553f761ed559b43544f8f71746c2d756c7fe788ade7c"
            ],
            "version": "==0.1.7"
<<<<<<< HEAD
=======
        },
        "zipp": {
            "hashes": [
                "sha256:8c1019c6aad13642199fbe458275ad6a84907634cc9f0989877ccc4a2840139d",
                "sha256:ca943a7e809cc12257001ccfb99e3563da9af99d52f261725e96dfe0f9275bc3"
            ],
            "version": "==0.5.1"
>>>>>>> 51847b7c
        }
    }
}<|MERGE_RESOLUTION|>--- conflicted
+++ resolved
@@ -304,11 +304,7 @@
                 "sha256:11e007a8a2aa0323f5a921e9e6a2d7e4e67d9877e85773fba9ba6419025cbeb4",
                 "sha256:9cf5292fcd0f598c671cfc1e0d7d1a7f13bb8085e9a590f48c010551dc6c4b31"
             ],
-<<<<<<< HEAD
             "markers": "python_version >= '3.0'",
-=======
-            "index": "pypi",
->>>>>>> 51847b7c
             "version": "==2.22.0"
         },
         "requests-oauthlib": {
@@ -350,19 +346,11 @@
         },
         "twilio": {
             "hashes": [
-<<<<<<< HEAD
-                "sha256:6b66444b8d51fa7b6acd875565d78733dae304d4ad155f0100c3b0c1c280a435",
-                "sha256:d52d4251bbee53d787782b0a7a2be0a3fc90d1a1682d8f8f675ea0cb2cc20c3f"
-            ],
-            "index": "pypi",
-            "version": "==6.27.0"
-=======
                 "sha256:232dcfba193a3555bc3625e782acca9c0eb08f8c30719f403aa525d1c3272ade",
                 "sha256:d72470c681a6ba55fb0b965dcdb680bb36005c161137a4b74bf31af2dda929e2"
             ],
             "index": "pypi",
             "version": "==6.27.1"
->>>>>>> 51847b7c
         },
         "typing": {
             "hashes": [
@@ -390,17 +378,10 @@
         },
         "urllib3": {
             "hashes": [
-<<<<<<< HEAD
-                "sha256:a53063d8b9210a7bdec15e7b272776b9d42b2fd6816401a0d43006ad2f9902db",
-                "sha256:d363e3607d8de0c220d31950a8f38b18d5ba7c0830facd71a1c6b1036b7ce06c"
-            ],
-            "version": "==1.25.2"
-=======
                 "sha256:b246607a25ac80bedac05c6f282e3cdaf3afb65420fd024ac94435cabe6e18d1",
                 "sha256:dbe59173209418ae49d485b87d1681aefa36252ee85884c31346debd19463232"
             ],
             "version": "==1.25.3"
->>>>>>> 51847b7c
         },
         "yarl": {
             "hashes": [
@@ -486,11 +467,11 @@
         },
         "coveralls": {
             "hashes": [
-                "sha256:baa26648430d5c2225ab12d7e2067f75597a4b967034bba7e3d5ab7501d207a1",
-                "sha256:ff9b7823b15070f26f654837bb02a201d006baaf2083e0514ffd3b34a3ffed81"
-            ],
-            "index": "pypi",
-            "version": "==1.7.0"
+                "sha256:a8de28a5f04e418c7142b8ce6588c3a64245b433c458a5871cb043383667e4f2",
+                "sha256:c5e50b73b980d89308816b597e3e7bdeb0adedf831585d5c4ac967d576f8925d"
+            ],
+            "index": "pypi",
+            "version": "==1.8.0"
         },
         "docopt": {
             "hashes": [
@@ -508,10 +489,10 @@
         },
         "importlib-metadata": {
             "hashes": [
-                "sha256:a9f185022cfa69e9ca5f7eabfd5a58b689894cb78a11e3c8c89398a8ccbb8e7f",
-                "sha256:df1403cd3aebeb2b1dcd3515ca062eecb5bd3ea7611f18cba81130c68707e879"
-            ],
-            "version": "==0.17"
+                "sha256:6dfd58dfe281e8d240937776065dd3624ad5469c835248219bd16cf2e12dbeb7",
+                "sha256:cb6ee23b46173539939964df59d3d72c3e0c1b5d54b84f1d8a7e912fe43612db"
+            ],
+            "version": "==0.18"
         },
         "mock": {
             "hashes": [
@@ -559,19 +540,11 @@
         },
         "pytest": {
             "hashes": [
-<<<<<<< HEAD
-                "sha256:1a8aa4fa958f8f451ac5441f3ac130d9fc86ea38780dd2715e6d5c5882700b24",
-                "sha256:b8bf138592384bd4e87338cb0f256bf5f615398a649d4bd83915f0e4047a5ca6"
-            ],
-            "index": "pypi",
-            "version": "==4.5.0"
-=======
-                "sha256:52fa94b4ac81d2f063ee05e303acedf5c605e15dc0f4eef468b5c137f77241c3",
-                "sha256:5467f37a0d6bb0b4e684b71af268e005996b9eaaefe54e3d64d86afd90da8d78"
-            ],
-            "index": "pypi",
-            "version": "==4.6.0"
->>>>>>> 51847b7c
+                "sha256:4a784f1d4f2ef198fe9b7aef793e9fa1a3b2f84e822d9b3a64a181293a572d45",
+                "sha256:926855726d8ae8371803f7b2e6ec0a69953d9c6311fa7c3b6c1b929ff92d27da"
+            ],
+            "index": "pypi",
+            "version": "==4.6.3"
         },
         "pytest-cov": {
             "hashes": [
@@ -594,11 +567,7 @@
                 "sha256:11e007a8a2aa0323f5a921e9e6a2d7e4e67d9877e85773fba9ba6419025cbeb4",
                 "sha256:9cf5292fcd0f598c671cfc1e0d7d1a7f13bb8085e9a590f48c010551dc6c4b31"
             ],
-<<<<<<< HEAD
             "markers": "python_version >= '3.0'",
-=======
-            "index": "pypi",
->>>>>>> 51847b7c
             "version": "==2.22.0"
         },
         "six": {
@@ -610,17 +579,10 @@
         },
         "urllib3": {
             "hashes": [
-<<<<<<< HEAD
-                "sha256:a53063d8b9210a7bdec15e7b272776b9d42b2fd6816401a0d43006ad2f9902db",
-                "sha256:d363e3607d8de0c220d31950a8f38b18d5ba7c0830facd71a1c6b1036b7ce06c"
-            ],
-            "version": "==1.25.2"
-=======
                 "sha256:b246607a25ac80bedac05c6f282e3cdaf3afb65420fd024ac94435cabe6e18d1",
                 "sha256:dbe59173209418ae49d485b87d1681aefa36252ee85884c31346debd19463232"
             ],
             "version": "==1.25.3"
->>>>>>> 51847b7c
         },
         "wcwidth": {
             "hashes": [
@@ -628,8 +590,6 @@
                 "sha256:f4ebe71925af7b40a864553f761ed559b43544f8f71746c2d756c7fe788ade7c"
             ],
             "version": "==0.1.7"
-<<<<<<< HEAD
-=======
         },
         "zipp": {
             "hashes": [
@@ -637,7 +597,6 @@
                 "sha256:ca943a7e809cc12257001ccfb99e3563da9af99d52f261725e96dfe0f9275bc3"
             ],
             "version": "==0.5.1"
->>>>>>> 51847b7c
         }
     }
 }