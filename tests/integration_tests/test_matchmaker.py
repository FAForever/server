import asyncio

from server import config

from .conftest import connect_and_sign_in, read_until_command

# Need to save the old sleep here otherwise the mocker recursively patches it
aiosleep = asyncio.sleep


async def queue_players_for_matchmaking(lobby_server):
    _, _, proto1 = await connect_and_sign_in(
        ('ladder1', 'ladder1'),
        lobby_server
    )
    _, _, proto2 = await connect_and_sign_in(
        ('ladder2', 'ladder2'),
        lobby_server
    )

    await read_until_command(proto1, 'game_info')
    await read_until_command(proto2, 'game_info')

    proto1.send_message({
        'command': 'game_matchmaking',
        'state': 'start',
        'faction': 'uef'
    })
    await proto1.drain()

    proto2.send_message({
        'command': 'game_matchmaking',
        'state': 'start',
        'faction': 1  # Python client sends factions as numbers
    })
    await proto2.drain()

    # If the players did not match, this will fail due to a timeout error
    await read_until_command(proto1, 'match_found')
    await read_until_command(proto2, 'match_found')

    return proto1, proto2


async def test_game_matchmaking(loop, lobby_server, mocker):
    mocker.patch('asyncio.sleep', side_effect=lambda _: aiosleep(0.1))
    proto1, proto2 = await queue_players_for_matchmaking(lobby_server)

    # The player that queued last will be the host
    msg2 = await read_until_command(proto2, 'game_launch')
    proto2.send_message({
        'command': 'GameState',
        'target': 'game',
        'args': ['Lobby']
    })
    msg1 = await read_until_command(proto1, 'game_launch')

    assert msg1['uid'] == msg2['uid']
    assert msg1['mod'] == 'ladder1v1'
<<<<<<< HEAD
    assert msg2['mod'] == 'ladder1v1'


async def test_matchmaker_info_message(lobby_server, mocker):
    mocker.patch('server.matchmaker.matchmaker_queue.time', return_value=1_562_000_000)
    mocker.patch('server.matchmaker.matchmaker_queue.config.QUEUE_POP_TIME_MAX', return_value=1)

    _, _, proto = await connect_and_sign_in(
        ('ladder1', 'ladder1'),
        lobby_server
    )
    msg = await read_until_command(proto, 'matchmaker_info')

    assert msg == {
        'command': 'matchmaker_info',
        'queues': [
            {
                'queue_name': 'ladder1v1',
                'queue_pop_time': '2019-07-01T16:53:21+00:00',
                'boundary_80s': [],
                'boundary_75s': []
            }
        ]
    }


async def test_game_matchmaking_ban(loop, lobby_server, db_engine):
    _, _, proto = await connect_and_sign_in(
        ('ladder_ban', 'ladder_ban'),
        lobby_server
    )

    await read_until_command(proto, 'game_info')

    proto.send_message({
        'command': 'game_matchmaking',
        'state': 'start',
        'faction': 'uef'
    })
    await proto.drain()

    # This may fail due to a timeout error
    msg = await read_until_command(proto, 'notice')

    assert msg == {
        'command': 'notice',
        'style': 'error',
        'text': 'You are banned from the matchmaker. Contact an admin to have the reason.'
    }
=======
    assert msg2['mod'] == 'ladder1v1'
>>>>>>> 8cc87ce5
<|MERGE_RESOLUTION|>--- conflicted
+++ resolved
@@ -57,7 +57,6 @@
 
     assert msg1['uid'] == msg2['uid']
     assert msg1['mod'] == 'ladder1v1'
-<<<<<<< HEAD
     assert msg2['mod'] == 'ladder1v1'
 
 
@@ -81,32 +80,4 @@
                 'boundary_75s': []
             }
         ]
-    }
-
-
-async def test_game_matchmaking_ban(loop, lobby_server, db_engine):
-    _, _, proto = await connect_and_sign_in(
-        ('ladder_ban', 'ladder_ban'),
-        lobby_server
-    )
-
-    await read_until_command(proto, 'game_info')
-
-    proto.send_message({
-        'command': 'game_matchmaking',
-        'state': 'start',
-        'faction': 'uef'
-    })
-    await proto.drain()
-
-    # This may fail due to a timeout error
-    msg = await read_until_command(proto, 'notice')
-
-    assert msg == {
-        'command': 'notice',
-        'style': 'error',
-        'text': 'You are banned from the matchmaker. Contact an admin to have the reason.'
-    }
-=======
-    assert msg2['mod'] == 'ladder1v1'
->>>>>>> 8cc87ce5
+    }