import pytest
from server import VisibilityState

from .conftest import connect_client, perform_login, read_until, connect_and_sign_in
from .testclient import ClientTest

slow = pytest.mark.slow

TEST_ADDRESS = ('127.0.0.1', None)

<<<<<<< HEAD
import asyncio
import logging
import pytest
from server import run_lobby_server
from server.protocol import QDataStreamProtocol

slow = pytest.mark.slow


@pytest.fixture
def lobby_server(request, loop, db_engine, player_service, game_service, nts_client, geoip_service):
    ctx = run_lobby_server(address=('127.0.0.1', None),
                           geoip_service=geoip_service,
                           nts_client=nts_client,
                           player_service=player_service,
                           games=game_service,
                           loop=loop)
    player_service.is_uniqueid_exempt = lambda id: True

    def fin():
        ctx.close()
        loop.run_until_complete(ctx.wait_closed())

    request.addfinalizer(fin)

    return ctx


@asyncio.coroutine
def connect_client(server):
    return QDataStreamProtocol(*(yield from asyncio.open_connection(*server.sockets[0].getsockname())))


@asyncio.coroutine
def get_session(proto):
    proto.send_message({'command': 'ask_session', 'user_agent': 'faf-client', 'version': '0.11.16'})
    yield from proto.drain()
    msg = yield from proto.read_message()
    return msg['session']


@asyncio.coroutine
def perform_login(proto, credentials):
    login, pw = credentials
    pw_hash = hashlib.sha256(pw.encode('utf-8'))
    proto.send_message({'command': 'hello',
                        'version': '1.0.0-dev',
                        'user_agent': 'faf-client',
                        'login': login,
                        'password': pw_hash.hexdigest(),
                        'unique_id': 'some_id'
                        })
    yield from proto.drain()


@asyncio.coroutine
def read_until(proto, pred):
    while True:
        msg = yield from proto.read_message()
        try:
            if pred(msg):
                return msg
        except (KeyError, ValueError):
            logging.getLogger().info("read_until predicate raised during message: {}".format(msg))
            pass

=======
>>>>>>> 29260494

@slow
async def test_server_invalid_login(loop, lobby_server):
    proto = await connect_client(lobby_server)
    await perform_login(proto, ('Cat', 'epic'))
    msg = await proto.read_message()
    assert msg == {'command': 'authentication_failed',
                   'text': 'Login not found or password incorrect. They are case sensitive.'}
    proto.close()


@slow
async def test_server_ban(loop, lobby_server):
    proto = await connect_client(lobby_server)
    await perform_login(proto, ('Dostya', 'vodka'))
    msg = await proto.read_message()
    assert msg == {
        'command': 'notice',
        'style': 'error',
        'text': 'You are banned from FAF.\n Reason :\n Test permanent ban'}
    proto.close()


@slow
async def test_server_valid_login(loop, lobby_server):
    proto = await connect_client(lobby_server)
    await perform_login(proto, ('test', 'test_password'))
    msg = await proto.read_message()
    assert msg == {'command': 'welcome',
                   'me': {'clan': '678',
                          'country': '',
                          'global_rating': [2000.0, 125.0],
                          'id': 1,
                          'ladder_rating': [2000.0, 125.0],
                          'login': 'test',
                          'number_of_games': 5},
                   'id': 1,
                   'login': 'test'}
    lobby_server.close()
    proto.close()
    await lobby_server.wait_closed()


async def test_player_info_broadcast(loop, lobby_server):
    p1 = await connect_client(lobby_server)
    p2 = await connect_client(lobby_server)

    await perform_login(p1, ('test', 'test_password'))
    await perform_login(p2, ('Rhiza', 'puff_the_magic_dragon'))

    await read_until(
        p2, lambda m: 'player_info' in m.values()
        and any(map(lambda d: ('login', 'test') in d.items(), m['players']))
    )
    p1.close()
    p2.close()


@slow
async def test_public_host(loop, lobby_server, player_service):
    # TODO: This test can't fail, why is it here?
    player_id, session, proto = await connect_and_sign_in(
        ('test', 'test_password'),
        lobby_server
    )

    await read_until(proto, lambda msg: msg['command'] == 'game_info')

    with ClientTest(loop=loop, process_nat_packets=True, proto=proto) as client:
        await client.listen_udp()
        await client.perform_connectivity_test()

        proto.send_message({
            'command': 'game_host',
            'mod': 'faf',
            'visibility': VisibilityState.to_string(VisibilityState.PUBLIC)
        })
        await proto.drain()

        client.send_GameState(['Idle'])
        client.send_GameState(['Lobby'])
        await client._proto.writer.drain()


@slow
async def test_host_missing_fields(loop, lobby_server, player_service):
    player_id, session, proto = await connect_and_sign_in(
        ('test', 'test_password'),
        lobby_server
    )

    await read_until(proto, lambda msg: msg['command'] == 'game_info')

    with ClientTest(loop=loop, process_nat_packets=True, proto=proto) as client:
        await client.listen_udp()
        await client.perform_connectivity_test()

        proto.send_message({
            'command': 'game_host',
            'mod': 'faf',
            'visibility': VisibilityState.to_string(VisibilityState.PUBLIC),
            'title': ''
        })
        await proto.drain()

        msg = await read_until(proto, lambda msg: msg['command'] == 'game_info')

        assert msg['title'] == 'test&#x27;s game'
        assert msg['mapname'] == 'scmp_007'
        assert msg['map_file_path'] == 'maps/scmp_007.zip'<|MERGE_RESOLUTION|>--- conflicted
+++ resolved
@@ -7,76 +7,6 @@
 slow = pytest.mark.slow
 
 TEST_ADDRESS = ('127.0.0.1', None)
-
-<<<<<<< HEAD
-import asyncio
-import logging
-import pytest
-from server import run_lobby_server
-from server.protocol import QDataStreamProtocol
-
-slow = pytest.mark.slow
-
-
-@pytest.fixture
-def lobby_server(request, loop, db_engine, player_service, game_service, nts_client, geoip_service):
-    ctx = run_lobby_server(address=('127.0.0.1', None),
-                           geoip_service=geoip_service,
-                           nts_client=nts_client,
-                           player_service=player_service,
-                           games=game_service,
-                           loop=loop)
-    player_service.is_uniqueid_exempt = lambda id: True
-
-    def fin():
-        ctx.close()
-        loop.run_until_complete(ctx.wait_closed())
-
-    request.addfinalizer(fin)
-
-    return ctx
-
-
-@asyncio.coroutine
-def connect_client(server):
-    return QDataStreamProtocol(*(yield from asyncio.open_connection(*server.sockets[0].getsockname())))
-
-
-@asyncio.coroutine
-def get_session(proto):
-    proto.send_message({'command': 'ask_session', 'user_agent': 'faf-client', 'version': '0.11.16'})
-    yield from proto.drain()
-    msg = yield from proto.read_message()
-    return msg['session']
-
-
-@asyncio.coroutine
-def perform_login(proto, credentials):
-    login, pw = credentials
-    pw_hash = hashlib.sha256(pw.encode('utf-8'))
-    proto.send_message({'command': 'hello',
-                        'version': '1.0.0-dev',
-                        'user_agent': 'faf-client',
-                        'login': login,
-                        'password': pw_hash.hexdigest(),
-                        'unique_id': 'some_id'
-                        })
-    yield from proto.drain()
-
-
-@asyncio.coroutine
-def read_until(proto, pred):
-    while True:
-        msg = yield from proto.read_message()
-        try:
-            if pred(msg):
-                return msg
-        except (KeyError, ValueError):
-            logging.getLogger().info("read_until predicate raised during message: {}".format(msg))
-            pass
-
-=======
->>>>>>> 29260494
 
 @slow
 async def test_server_invalid_login(loop, lobby_server):
