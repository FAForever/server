--- conflicted
+++ resolved
@@ -1,11 +1,7 @@
-<<<<<<< HEAD
+import asyncio
 from time import time
 
 import jwt
-=======
-import asyncio
-
->>>>>>> 35a2927b
 import pytest
 from server import VisibilityState
 from tests import API_PRIV_KEY, API_PUB_KEY
