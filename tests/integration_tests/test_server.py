--- conflicted
+++ resolved
@@ -3,13 +3,9 @@
 
 import jwt
 import pytest
-from server import VisibilityState
-<<<<<<< HEAD
+from server.db.models import ban
 from tests import API_PRIV_KEY
-=======
-from server.db.models import ban
 from tests.utils import fast_forward
->>>>>>> 79721a9a
 
 from .conftest import (
     connect_and_sign_in, connect_client, perform_login, read_until,
@@ -83,29 +79,21 @@
     proto = await connect_client(lobby_server)
     await perform_login(proto, ('test', 'test_password'))
     msg = await proto.read_message()
-<<<<<<< HEAD
-    assert msg == {
-        'command': 'welcome',
-        'me': {
-            'clan': '678',
-            'country': '',
-            'global_rating': [2000.0, 125.0],
-            'id': 1,
-            'ladder_rating': [2000.0, 125.0],
-            'login': 'test',
-            'number_of_games': 5
-        },
-        'id': 1,
-        'login': 'test'
-    }
-    lobby_server.close()
-    proto.close()
-    await lobby_server.wait_closed()
+    assert msg == {'command': 'welcome',
+                   'me': {'clan': '678',
+                          'country': '',
+                          'global_rating': [2000.0, 125.0],
+                          'id': 1,
+                          'ladder_rating': [2000.0, 125.0],
+                          'login': 'test',
+                          'number_of_games': 5},
+                   'id': 1,
+                   'login': 'test'}
 
 
 async def test_server_valid_login_with_token(lobby_server):
     proto = await connect_client(lobby_server)
-    proto.send_message({
+    await proto.send_message({
         'command': 'auth',
         'version': '1.0.0-dev',
         'user_agent': 'faf-client',
@@ -121,7 +109,6 @@
         }, API_PRIV_KEY, algorithm='RS256').decode(),
         'unique_id': 'some_id'
     })
-    await proto.drain()
 
     msg = await proto.read_message()
     assert msg['command'] == 'irc_password'
@@ -140,14 +127,11 @@
         'id': 1,
         'login': 'test'
     }
-    lobby_server.close()
-    proto.close()
-    await lobby_server.wait_closed()
 
 
 async def test_server_login_expired_token(lobby_server):
     proto = await connect_client(lobby_server)
-    proto.send_message({
+    await proto.send_message({
         'command': 'auth',
         'version': '1.0.0-dev',
         'user_agent': 'faf-client',
@@ -158,23 +142,19 @@
         }, API_PRIV_KEY, algorithm='RS256').decode(),
         'unique_id': 'some_id'
     })
-    await proto.drain()
 
     msg = await proto.read_message()
     assert msg == {
         'command': 'authentication_failed',
         'text': 'Token signature was invalid'
     }
-    lobby_server.close()
-    proto.close()
-    await lobby_server.wait_closed()
 
 
 async def test_server_login_malformed_token(lobby_server):
     """This scenario could only happen if the API somehow signed a token that
     was missing critical data"""
     proto = await connect_client(lobby_server)
-    proto.send_message({
+    await proto.send_message({
         'command': 'auth',
         'version': '1.0.0-dev',
         'user_agent': 'faf-client',
@@ -183,28 +163,12 @@
         ).decode(),
         'unique_id': 'some_id'
     })
-    await proto.drain()
 
     msg = await proto.read_message()
     assert msg == {
         'command': 'authentication_failed',
         'text': 'Token signature was invalid'
     }
-    lobby_server.close()
-    proto.close()
-    await lobby_server.wait_closed()
-=======
-    assert msg == {'command': 'welcome',
-                   'me': {'clan': '678',
-                          'country': '',
-                          'global_rating': [2000.0, 125.0],
-                          'id': 1,
-                          'ladder_rating': [2000.0, 125.0],
-                          'login': 'test',
-                          'number_of_games': 5},
-                   'id': 1,
-                   'login': 'test'}
->>>>>>> 79721a9a
 
 
 @pytest.mark.parametrize("user", [
@@ -248,19 +212,15 @@
     await lobby_server.wait_closed()
 
 
-<<<<<<< HEAD
 async def test_server_invalid_command(lobby_server):
     proto = await connect_client(lobby_server)
     await perform_login(proto, ('test', 'test_password'))
-    proto.send_message({'command': 'this_is_an_invalid_command'})
-    await proto.drain()
+    await proto.send_message({'command': 'this_is_an_invalid_command'})
     msg = await read_until_command(proto, 'invalid')
 
     assert msg == {'command': 'invalid'}
 
 
-async def test_player_info_broadcast(loop, lobby_server):
-=======
 @fast_forward(50)
 async def test_ping_message(lobby_server):
     _, _, proto = await connect_and_sign_in(('test', 'test_password'), lobby_server)
@@ -270,7 +230,6 @@
 
 
 async def test_player_info_broadcast(lobby_server):
->>>>>>> 79721a9a
     p1 = await connect_client(lobby_server)
     p2 = await connect_client(lobby_server)
 
@@ -307,10 +266,6 @@
         assert False
 
 
-<<<<<<< HEAD
-async def test_non_ice_client(lobby_server):
-    _, _, proto = await connect_and_sign_in(
-=======
 async def test_game_info_not_broadcast_to_foes(lobby_server):
     # Rhiza is foed by test
     _, _, proto1 = await connect_and_sign_in(
@@ -400,22 +355,17 @@
     assert isinstance(msg['uid'], int)
 
 
-@pytest.mark.slow
-async def test_host_missing_fields(event_loop, lobby_server, player_service):
-    player_id, session, proto = await connect_and_sign_in(
->>>>>>> 79721a9a
+async def test_non_ice_client(lobby_server):
+    _, _, proto = await connect_and_sign_in(
         ('test', 'test_password'),
         lobby_server
     )
-
     await read_until_command(proto, 'game_info')
 
-<<<<<<< HEAD
-    proto.send_message({
+    await proto.send_message({
         'command': 'InitiateTest',
         'target': 'connectivity'
     })
-    await proto.drain()
     msg = await proto.read_message()
 
     assert msg == {
@@ -427,9 +377,8 @@
 
 async def test_registration_deprecated(lobby_server):
     proto = await connect_client(lobby_server)
-    
-    proto.send_message({'command': 'create_account'})
-    await proto.drain()
+
+    await proto.send_message({'command': 'create_account'})
     msg = await proto.read_message()
 
     assert msg == {
@@ -437,7 +386,16 @@
         'style': 'error',
         'text': 'FAF no longer supports direct registration. Please use the website to register.'
     }
-=======
+
+
+async def test_host_missing_fields(lobby_server, player_service):
+    player_id, session, proto = await connect_and_sign_in(
+        ('test', 'test_password'),
+        lobby_server
+    )
+
+    await read_until_command(proto, 'game_info')
+
     await proto.send_message({
         'command': 'game_host',
         'mod': '',
@@ -445,28 +403,19 @@
         'title': ''
     })
 
-    msg = await read_until_command(proto, 'game_info')
->>>>>>> 79721a9a
+    msg = await read_until_command(proto, "game_info")
 
     assert msg['title'] == 'test&#x27;s game'
     assert msg['mapname'] == 'scmp_007'
     assert msg['map_file_path'] == 'maps/scmp_007.zip'
     assert msg['featured_mod'] == 'faf'
 
-<<<<<<< HEAD
-async def test_host_missing_fields(loop, lobby_server, player_service):
-    player_id, session, proto = await connect_and_sign_in(
-=======
 
 async def test_coop_list(lobby_server):
     _, _, proto = await connect_and_sign_in(
->>>>>>> 79721a9a
         ('test', 'test_password'),
         lobby_server
     )
-
-    await read_until_command(proto, 'game_info')
-
     await proto.send_message({"command": "coop_list"})
 
     msg = await read_until_command(proto, "coop_info")
@@ -474,22 +423,6 @@
     assert "description" in msg
     assert "filename" in msg
 
-<<<<<<< HEAD
-    proto.send_message({
-        'command': 'game_host',
-        'mod': '',
-        'visibility': VisibilityState.to_string(VisibilityState.PUBLIC),
-        'title': ''
-    })
-    await proto.drain()
-
-    msg = await read_until(proto, lambda msg: msg['command'] == 'game_info')
-
-    assert msg['title'] == 'test&#x27;s game'
-    assert msg['mapname'] == 'scmp_007'
-    assert msg['map_file_path'] == 'maps/scmp_007.zip'
-    assert msg['featured_mod'] == 'faf'
-=======
 
 @pytest.mark.parametrize("command", ["game_host", "game_join"])
 async def test_server_ban_prevents_hosting(lobby_server, database, command):
@@ -521,6 +454,4 @@
         'command': 'notice',
         'style': 'error',
         'text': 'You are banned from FAF forever.\n Reason :\n Test live ban'
-    }
-    proto.close()
->>>>>>> 79721a9a
+    }