import asyncio
from unittest import mock
from unittest.mock import Mock

import pytest
<<<<<<< HEAD
from server import GameState, ServerContext, VisibilityState
=======
from server import GameState, VisibilityState
from server.connectivity import Connectivity
from server.db.models import friends_and_foes
>>>>>>> a519e088
from server.game_service import GameService
from server.games import CustomGame, Game
from server.geoip_service import GeoIpService
from server.lobbyconnection import LobbyConnection
from server.player_service import PlayerService
from server.players import Player, PlayerState
from server.types import Address
from server.protocol import QDataStreamProtocol
from sqlalchemy import select, and_
from tests import CoroMock
from server.ice_servers.nts import TwilioNTS


@pytest.fixture()
def test_game_info():
    return {
        'title': 'Test game',
        'visibility': VisibilityState.to_string(VisibilityState.PUBLIC),
        'mod': 'faf',
        'mapname': 'scmp_007',
        'password': None,
        'lobby_rating': 1,
        'options': []
    }


@pytest.fixture()
def test_game_info_invalid():
    return {
        'title': 'Title with non ASCI char \xc3',
        'visibility': VisibilityState.to_string(VisibilityState.PUBLIC),
        'mod': 'faf',
        'mapname': 'scmp_007',
        'password': None,
        'lobby_rating': 1,
        'options': []
    }


@pytest.fixture
def mock_player():
    return mock.create_autospec(Player(login='Dummy', id=42))

@pytest.fixture
def mock_nts_client():
    return mock.create_autospec(TwilioNTS)

@pytest.fixture
def mock_players(db_engine):
    return mock.create_autospec(PlayerService())


@pytest.fixture
def mock_games(mock_players, game_stats_service):
    return mock.create_autospec(GameService(mock_players, game_stats_service))


@pytest.fixture
def mock_protocol():
    return mock.create_autospec(QDataStreamProtocol(mock.Mock(), mock.Mock()))


@pytest.fixture
def mock_geoip():
    return mock.create_autospec(GeoIpService())


@pytest.fixture
def lobbyconnection(loop, mock_protocol, mock_games, mock_players, mock_player, mock_geoip):
    lc = LobbyConnection(
        geoip=mock_geoip,
        games=mock_games,
        players=mock_players,
        nts_client=mock_nts_client,
        matchmaker_queue=mock.Mock()
    )

    lc.player = mock_player
    lc.protocol = mock_protocol
    lc.player_service.get_permission_group.return_value = 0
    lc.player_service.fetch_player_data = CoroMock()
    lc.peer_address = Address('127.0.0.1', 1234)
    return lc


def test_command_game_host_creates_game(lobbyconnection,
                                        mock_games,
                                        test_game_info,
                                        players):
    lobbyconnection.player = players.hosting
    players.hosting.in_game = False
    lobbyconnection.protocol = mock.Mock()
    lobbyconnection.command_game_host(test_game_info)
    expected_call = {
        'game_mode': 'faf',
        'name': test_game_info['title'],
        'host': players.hosting,
        'visibility': VisibilityState.PUBLIC,
        'password': test_game_info['password'],
        'mapname': test_game_info['mapname'],
    }
    mock_games.create_game \
        .assert_called_with(**expected_call)


def test_launch_game(lobbyconnection, game, create_player):
    old_game_conn = mock.Mock()

    lobbyconnection.player = create_player()
    lobbyconnection.game_connection = old_game_conn
    lobbyconnection.sendJSON = mock.Mock()
    lobbyconnection.launch_game(game)

    # Verify all side effects of launch_game here
    old_game_conn.abort.assert_called_with("Player launched a new game")
    assert lobbyconnection.game_connection is not None
    assert lobbyconnection.game_connection.game == game
    assert lobbyconnection.player.game == game
    assert lobbyconnection.player.game_connection == lobbyconnection.game_connection
    assert lobbyconnection.game_connection.player == lobbyconnection.player
    assert lobbyconnection.player.state == PlayerState.JOINING
    lobbyconnection.sendJSON.assert_called_once()


def test_command_game_host_creates_correct_game(
        lobbyconnection, game_service, test_game_info, players):
    lobbyconnection.player = players.hosting
    lobbyconnection.game_service = game_service
    lobbyconnection.launch_game = mock.Mock()

    players.hosting.in_game = False
    lobbyconnection.protocol = mock.Mock()
    lobbyconnection.command_game_host(test_game_info)
    args_list = lobbyconnection.launch_game.call_args_list
    assert len(args_list) == 1
    args, kwargs = args_list[0]
    assert isinstance(args[0], CustomGame)


def test_command_game_join_calls_join_game(mocker,
                                           lobbyconnection,
                                           game_service,
                                           test_game_info,
                                           players,
                                           game_stats_service):
    lobbyconnection.game_service = game_service
    mock_protocol = mocker.patch.object(lobbyconnection, 'protocol')
    game = mock.create_autospec(Game(42, game_service, game_stats_service))
    game.state = GameState.LOBBY
    game.password = None
    game.game_mode = 'faf'
    game.id = 42
    game_service.games[42] = game
    lobbyconnection.player = players.hosting
    players.hosting.in_game = False
    test_game_info['uid'] = 42

    lobbyconnection.command_game_join(test_game_info)
    expected_reply = {
        'command': 'game_launch',
        'mod': 'faf',
        'uid': 42,
        'args': ['/numgames {}'.format(players.hosting.numGames)]
    }
    mock_protocol.send_message.assert_called_with(expected_reply)


def test_command_game_join_uid_as_str(mocker,
                                      lobbyconnection,
                                      game_service,
                                      test_game_info,
                                      players,
                                      game_stats_service):
    lobbyconnection.game_service = game_service
    mock_protocol = mocker.patch.object(lobbyconnection, 'protocol')
    game = mock.create_autospec(Game(42, game_service, game_stats_service))
    game.state = GameState.LOBBY
    game.password = None
    game.game_mode = 'faf'
    game.id = 42
    game_service.games[42] = game
    lobbyconnection.player = players.hosting
    players.hosting.in_game = False
    test_game_info['uid'] = '42'  # Pass in uid as string

    lobbyconnection.command_game_join(test_game_info)
    expected_reply = {
        'command': 'game_launch',
        'mod': 'faf',
        'uid': 42,
        'args': ['/numgames {}'.format(players.hosting.numGames)]
    }
    mock_protocol.send_message.assert_called_with(expected_reply)


def test_command_game_join_without_password(lobbyconnection,
                                            game_service,
                                            test_game_info,
                                            players,
                                            game_stats_service):
    lobbyconnection.sendJSON = mock.Mock()
    lobbyconnection.game_service = game_service
    game = mock.create_autospec(Game(42, game_service, game_stats_service))
    game.state = GameState.LOBBY
    game.password = 'password'
    game.game_mode = 'faf'
    game.id = 42
    game_service.games[42] = game
    lobbyconnection.player = players.hosting
    players.hosting.in_game = False
    test_game_info['uid'] = 42
    del test_game_info['password']

    lobbyconnection.command_game_join(test_game_info)
    lobbyconnection.sendJSON.assert_called_once_with(
        dict(command="notice", style="info", text="Bad password (it's case sensitive)"))


def test_command_game_join_game_not_found(lobbyconnection,
                                          game_service,
                                          test_game_info,
                                          players):
    lobbyconnection.sendJSON = mock.Mock()
    lobbyconnection.game_service = game_service
    lobbyconnection.player = players.hosting
    players.hosting.in_game = False
    test_game_info['uid'] = 42

    lobbyconnection.command_game_join(test_game_info)
    lobbyconnection.sendJSON.assert_called_once_with(
        dict(command="notice", style="info", text="The host has left the game"))


def test_command_game_host_calls_host_game_invalid_title(lobbyconnection,
                                                         mock_games,
                                                         test_game_info_invalid):
    lobbyconnection.sendJSON = mock.Mock()
    mock_games.create_game = mock.Mock()
    lobbyconnection.command_game_host(test_game_info_invalid)
    assert mock_games.create_game.mock_calls == []
    lobbyconnection.sendJSON.assert_called_once_with(
        dict(command="notice", style="error", text="Non-ascii characters in game name detected."))


def test_abort(loop, mocker, lobbyconnection):
    proto = mocker.patch.object(lobbyconnection, 'protocol')

    lobbyconnection.abort()

    proto.writer.close.assert_any_call()


def test_send_game_list(mocker, lobbyconnection, game_stats_service):
    protocol = mocker.patch.object(lobbyconnection, 'protocol')
    games = mocker.patch.object(lobbyconnection, 'game_service')  # type: GameService
    game1, game2 = mock.create_autospec(Game(42, mock.Mock(), game_stats_service)), \
                   mock.create_autospec(Game(22, mock.Mock(), game_stats_service))

    games.open_games = [game1, game2]

    lobbyconnection.send_game_list()

    protocol.send_message.assert_any_call({'command': 'game_info',
                                           'games': [game1.to_dict(), game2.to_dict()]})


def test_send_mod_list(mocker, lobbyconnection, mock_games):
    protocol = mocker.patch.object(lobbyconnection, 'protocol')

    lobbyconnection.send_mod_list()

    protocol.send_messages.assert_called_with(mock_games.all_game_modes())


async def test_send_coop_maps(mocker, lobbyconnection):
    protocol = mocker.patch.object(lobbyconnection, 'protocol')

    await lobbyconnection.send_coop_maps()

    args = protocol.send_messages.call_args_list
    print(args)
    assert len(args) == 1
    coop_maps = args[0][0][0]
    for info in coop_maps:
        del info['uid']
    assert coop_maps == [
        {
            "command": "coop_info",
            "name": "FA Campaign map",
            "description": "A map from the FA campaign",
            "filename": "maps/scmp_coop_123.v0002.zip",
            "featured_mod": "coop",
            "type": "FA Campaign"
        },
        {
            "command": "coop_info",
            "name": "Aeon Campaign map",
            "description": "A map from the Aeon campaign",
            "filename": "maps/scmp_coop_124.v0000.zip",
            "featured_mod": "coop",
            "type": "Aeon Vanilla Campaign"
        },
        {
            "command": "coop_info",
            "name": "Cybran Campaign map",
            "description": "A map from the Cybran campaign",
            "filename": "maps/scmp_coop_125.v0001.zip",
            "featured_mod": "coop",
            "type": "Cybran Vanilla Campaign"
        },
        {
            "command": "coop_info",
            "name": "UEF Campaign map",
            "description": "A map from the UEF campaign",
            "filename": "maps/scmp_coop_126.v0099.zip",
            "featured_mod": "coop",
            "type": "UEF Vanilla Campaign"
        },
        {
            "command": "coop_info",
            "name": "Prothyon - 16",
            "description": "Prothyon - 16 is a secret UEF facility...",
            "filename": "maps/prothyon16.v0005.zip",
            "featured_mod": "coop",
            "type": "Custom Missions"
        }
    ]


@asyncio.coroutine
def test_command_admin_closelobby(mocker, lobbyconnection):
    mocker.patch.object(lobbyconnection, 'protocol')
    mocker.patch.object(lobbyconnection, '_logger')
    config = mocker.patch('server.lobbyconnection.config')
    player = mocker.patch.object(lobbyconnection, 'player')
    player.login = 'Sheeo'
    player.admin = True
    tuna = mock.Mock()
    tuna.id = 55
    lobbyconnection.player_service = {1: player, 55: tuna}

    yield from lobbyconnection.command_admin({
        'command': 'admin',
        'action': 'closelobby',
        'user_id': 55
    })

    tuna.lobby_connection.kick.assert_any_call(
        message=("You were kicked from FAF by an administrator (Sheeo). "
                 "Please refer to our rules for the lobby/game here {rule_link}."
                 .format(rule_link=config.RULE_LINK))
    )


@asyncio.coroutine
def test_command_admin_closeFA(mocker, lobbyconnection):
    mocker.patch.object(lobbyconnection, 'protocol')
    mocker.patch.object(lobbyconnection, '_logger')
    config = mocker.patch('server.lobbyconnection.config')
    player = mocker.patch.object(lobbyconnection, 'player')
    player.login = 'Sheeo'
    player.id = 42
    tuna = mock.Mock()
    tuna.id = 55
    lobbyconnection.player_service = {42: player, 55: tuna}

    yield from lobbyconnection.command_admin({
        'command': 'admin',
        'action': 'closeFA',
        'user_id': 55
    })

    tuna.lobby_connection.sendJSON.assert_any_call(dict(
        command='notice',
        style='info',
        text=("Your game was closed by an administrator (Sheeo). "
              "Please refer to our rules for the lobby/game here {rule_link}."
              .format(rule_link=config.RULE_LINK))
    ))


async def test_game_subscription(lobbyconnection: LobbyConnection):
    game = Mock()
    game.handle_action = CoroMock()
    lobbyconnection.game_connection = game
    lobbyconnection.ensure_authenticated = lambda _: True

    await lobbyconnection.on_message_received({'command': 'test',
                                               'args': ['foo', 42],
                                               'target': 'game'})

    game.handle_action.assert_called_with('test', ['foo', 42])


async def test_command_avatar_list(mocker, lobbyconnection: LobbyConnection, mock_player: Player):
    protocol = mocker.patch.object(lobbyconnection, 'protocol')
    lobbyconnection.player = mock_player
    lobbyconnection.player.id = 2  # Dostya test user

    await lobbyconnection.command_avatar({
        'action': 'list_avatar'
    })

    protocol.send_message.assert_any_call({
        "command": "avatar",
        "avatarlist": [{'url': 'http://content.faforever.com/faf/avatars/qai2.png', 'tooltip': 'QAI'}, {'url': 'http://content.faforever.com/faf/avatars/UEF.png', 'tooltip': 'UEF'}]
    })


async def test_command_avatar_select(mocker, db_engine, lobbyconnection: LobbyConnection, mock_player: Player):
    lobbyconnection.player = mock_player
    lobbyconnection.player.id = 2  # Dostya test user
    lobbyconnection._authenticated = True

    await lobbyconnection.on_message_received({
        'command': 'avatar',
        'action': 'select',
        'avatar': "http://content.faforever.com/faf/avatars/qai2.png"
    })

    async with db_engine.acquire() as conn:
        result = await conn.execute("SELECT selected from avatars where idUser=2")
        row = await result.fetchone()
        assert row[0] == 1


async def get_friends(player_id, db_engine):
    async with db_engine.acquire() as conn:
        result = await conn.execute(
            select([friends_and_foes.c.subject_id]).where(
                and_(
                    friends_and_foes.c.user_id == player_id,
                    friends_and_foes.c.status == 'FRIEND'
                )
            )
        )

        return [row['subject_id'] async for row in result]


async def test_command_social_add_friend(lobbyconnection, mock_player, db_engine):
    lobbyconnection.player = mock_player
    lobbyconnection.player.id = 1
    lobbyconnection._authenticated = True

    friends = await get_friends(lobbyconnection.player.id, db_engine)
    assert friends == []

    await lobbyconnection.on_message_received({
        'command': 'social_add',
        'friend': 2
    })

    friends = await get_friends(lobbyconnection.player.id, db_engine)
    assert friends == [2]


async def test_command_social_remove_friend(lobbyconnection, mock_player, db_engine):
    lobbyconnection.player = mock_player
    lobbyconnection.player.id = 2
    lobbyconnection._authenticated = True

    friends = await get_friends(lobbyconnection.player.id, db_engine)
    assert friends == [1]

    await lobbyconnection.on_message_received({
        'command': 'social_remove',
        'friend': 1
    })

    friends = await get_friends(lobbyconnection.player.id, db_engine)
    assert friends == []


async def test_broadcast(lobbyconnection: LobbyConnection, mocker):
    mocker.patch.object(lobbyconnection, 'protocol')
    player = mocker.patch.object(lobbyconnection, 'player')
    player.login = 'Sheeo'
    player.admin = True
    tuna = mock.Mock()
    tuna.id = 55
    lobbyconnection.player_service = [player, tuna]

    await lobbyconnection.command_admin({
        'command': 'admin',
        'action': 'broadcast',
        'message': "This is a test message"
    })

    player.lobby_connection.send_warning.assert_called_with("This is a test message")
    tuna.lobby_connection.send_warning.assert_called_with("This is a test message")

async def test_game_connection_not_restored_if_no_such_game_exists(lobbyconnection: LobbyConnection, mocker, mock_player):
    protocol = mocker.patch.object(lobbyconnection, 'protocol')
    lobbyconnection.player = mock_player
    lobbyconnection.player.game_connection = None
    lobbyconnection.player.state = PlayerState.IDLE
    lobbyconnection.command_restore_game_session({'game_id': 123})

    assert not lobbyconnection.player.game_connection
    assert lobbyconnection.player.state == PlayerState.IDLE

    protocol.send_message.assert_any_call({
        "command": "notice",
        "style": "info",
        "text": "The game you were connected to does no longer exist"
    })

@pytest.mark.parametrize("game_state", [GameState.INITIALIZING, GameState.ENDED])
async def test_game_connection_not_restored_if_game_state_prohibits(lobbyconnection: LobbyConnection, game_service: GameService,
                                                                    game_stats_service, game_state, mock_player, mocker):
    protocol = mocker.patch.object(lobbyconnection, 'protocol')
    lobbyconnection.player = mock_player
    lobbyconnection.player.game_connection = None
    lobbyconnection.player.state = PlayerState.IDLE
    lobbyconnection.game_service = game_service
    game = mock.create_autospec(Game(42, game_service, game_stats_service))
    game.state = game_state
    game.password = None
    game.game_mode = 'faf'
    game.id = 42
    game_service.games[42] = game

    lobbyconnection.command_restore_game_session({'game_id': 42})

    assert not lobbyconnection.game_connection
    assert lobbyconnection.player.state == PlayerState.IDLE

    protocol.send_message.assert_any_call({
        "command": "notice",
        "style": "info",
        "text": "The game you were connected to is no longer available"
    })


@pytest.mark.parametrize("game_state", [GameState.LIVE, GameState.LOBBY])
async def test_game_connection_restored_if_game_exists(lobbyconnection: LobbyConnection, game_service: GameService,
                                                       game_stats_service, game_state, mock_player):
    lobbyconnection.player = mock_player
    lobbyconnection.player.game_connection = None
    lobbyconnection.player.state = PlayerState.IDLE
    lobbyconnection.game_service = game_service
    game = mock.create_autospec(Game(42, game_service, game_stats_service))
    game.state = game_state
    game.password = None
    game.game_mode = 'faf'
    game.id = 42
    game_service.games[42] = game

    lobbyconnection.command_restore_game_session({'game_id': 42})

    assert lobbyconnection.game_connection
    assert lobbyconnection.player.state == PlayerState.PLAYING<|MERGE_RESOLUTION|>--- conflicted
+++ resolved
@@ -3,13 +3,8 @@
 from unittest.mock import Mock
 
 import pytest
-<<<<<<< HEAD
 from server import GameState, ServerContext, VisibilityState
-=======
-from server import GameState, VisibilityState
-from server.connectivity import Connectivity
 from server.db.models import friends_and_foes
->>>>>>> a519e088
 from server.game_service import GameService
 from server.games import CustomGame, Game
 from server.geoip_service import GeoIpService
