--- conflicted
+++ resolved
@@ -147,7 +147,6 @@
     assert (newbie, pro) in matches or (pro, newbie) in matches
 
 
-<<<<<<< HEAD
 def test_unmatched_newbies_do_not_forcefully_match_teams():
     newbie = Search([p(1500, 500, ladder_games=0)])
     team = Search([p(1500, 100), p(1500, 100)])
@@ -175,12 +174,6 @@
     newbie1 = Search([p(-250, 500, ladder_games=9)])
     newbie2 = Search([p(750, 500, ladder_games=9)])
     newbie3 = Search([p(1500, 500, ladder_games=9)])
-=======
-def test_odd_number_of_unmatched_newbies():
-    newbie1 = Search([p(0, 500, ladder_games=9)])
-    newbie2 = Search([p(2500, 500, ladder_games=9)])
-    newbie3 = Search([p(5500, 500, ladder_games=9)])
->>>>>>> 39c7e1b1
     pro = Search([p(2500, 10, ladder_games=100)])
 
     searches = [newbie1, pro, newbie2, newbie3]
