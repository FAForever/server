from unittest import mock
import pytest

from server import GameStatsService, LobbyConnection
from server.abc.base_game import BaseGame
from server.games import Game
from server.gameconnection import GameConnection, GameConnectionState
from server.geoip_service import GeoIpService
from server.players import Player
from tests import CoroMock


@pytest.fixture
def lobbythread():
    return mock.Mock(
        sendJSON=lambda obj: None
    )


@pytest.fixture
<<<<<<< HEAD
def game_connection(request, game, loop, player_service, players, game_service, transport):
    from server import GameConnection, LobbyConnection
    conn = GameConnection(loop=loop,
                          lobby_connection=mock.create_autospec(
                              LobbyConnection(
                                  loop=mock.Mock(),
                                  context=mock.Mock(),
                                  geoip=mock.Mock(),
                                  nts_client=mock.Mock(),
                                  games=mock.Mock(),
                                  players=mock.Mock()
                              )
                          ),
                          player_service=player_service,
                          games=game_service)
=======
def game_connection(request, game, player_service, players, game_service, transport):
    from server import GameConnection
    conn = GameConnection(
        game=game,
        player=players.hosting,
        protocol=mock.Mock(),
        connectivity=mock.Mock(),
        player_service=player_service,
        games=game_service
    )
>>>>>>> 29260494
    conn._transport = transport
    conn.finished_sim = False

    def fin():
        conn.abort()

    request.addfinalizer(fin)
    return conn


@pytest.fixture
def mock_game_connection(state=GameConnectionState.INITIALIZING, player=None):
    gc = mock.create_autospec(spec=GameConnection)
    gc.state = state
    gc.player = player
    gc.finished_sim = False
    return gc


@pytest.fixture
def game_stats_service():
    service = mock.Mock(spec=GameStatsService)
    service.process_game_stats = CoroMock()
    return service


@pytest.fixture
def geoip_service():
    service = GeoIpService()
    service.download_geoip_db = CoroMock()
    return service


@pytest.fixture
def connections(loop, player_service, game_service, transport, game):
    from server import GameConnection

    def make_connection(player, connectivity):
        conn = GameConnection(
            game=game,
            player=player,
            protocol=mock.Mock(),
            connectivity=connectivity,
            player_service=player_service,
            games=game_service
        )
        conn._transport = transport
        # conn._connectivity_state.set_result(connectivity)
        return conn

    return mock.Mock(
        make_connection=make_connection
    )


def add_connected_player(game: Game, player):
    game.game_service.player_service[player.id] = player
    gc = mock_game_connection(state=GameConnectionState.CONNECTED_TO_HOST, player=player)
    game.set_player_option(player.id, 'Army', 0)
    game.set_player_option(player.id, 'StartSpot', 0)
    game.set_player_option(player.id, 'Team', 0)
    game.set_player_option(player.id, 'Faction', 0)
    game.set_player_option(player.id, 'Color', 0)
    game.add_game_connection(gc)
    return gc


def add_connected_players(game: BaseGame, players):
    """
    Utility to add players with army and StartSpot indexed by a list
    """
    for army, player in enumerate(players):
        add_connected_player(game, player)
        game.set_player_option(player.id, 'Army', army)
        game.set_player_option(player.id, 'StartSpot', army)
        game.set_player_option(player.id, 'Team', army)
        game.set_player_option(player.id, 'Faction', 0)
        game.set_player_option(player.id, 'Color', 0)
    game.host = players[0]


def add_players(gameobj: BaseGame, n: int, team: int=None):
    game = gameobj
    current = len(game.players)
    players = []
    for i in range(current, current+n):
        players.append(Player(id=i+1, login='Player '+str(i+1), global_rating=(1500, 500)))

    add_connected_players(game, players)

    if team is not None:
        for p in players:
            game.set_player_option(p.id, 'Team', team)

    return players<|MERGE_RESOLUTION|>--- conflicted
+++ resolved
@@ -18,23 +18,6 @@
 
 
 @pytest.fixture
-<<<<<<< HEAD
-def game_connection(request, game, loop, player_service, players, game_service, transport):
-    from server import GameConnection, LobbyConnection
-    conn = GameConnection(loop=loop,
-                          lobby_connection=mock.create_autospec(
-                              LobbyConnection(
-                                  loop=mock.Mock(),
-                                  context=mock.Mock(),
-                                  geoip=mock.Mock(),
-                                  nts_client=mock.Mock(),
-                                  games=mock.Mock(),
-                                  players=mock.Mock()
-                              )
-                          ),
-                          player_service=player_service,
-                          games=game_service)
-=======
 def game_connection(request, game, player_service, players, game_service, transport):
     from server import GameConnection
     conn = GameConnection(
@@ -42,10 +25,11 @@
         player=players.hosting,
         protocol=mock.Mock(),
         connectivity=mock.Mock(),
+        nts_client=mock.Mock(),
         player_service=player_service,
         games=game_service
     )
->>>>>>> 29260494
+    
     conn._transport = transport
     conn.finished_sim = False
 
