--- conflicted
+++ resolved
@@ -22,13 +22,9 @@
 from server.lobbyconnection import LobbyConnection
 from server.matchmaker import MatchmakerQueue
 from server.player_service import PlayerService
-<<<<<<< HEAD
-from tests import CoroMock
-from trueskill import Rating
-=======
 from server.rating import RatingType
 from tests.utils import MockDatabase
->>>>>>> 79721a9a
+from trueskill import Rating
 
 logging.getLogger().setLevel(logging.DEBUG)
 
@@ -50,10 +46,6 @@
 
 
 @pytest.fixture
-<<<<<<< HEAD
-def mock_db_engine(loop, db_engine):
-    return db_engine
-=======
 def sqlquery():
     query = mock.MagicMock()
     query.exec_ = lambda: 0
@@ -72,7 +64,6 @@
 @pytest.fixture
 def database(request, event_loop):
     return _database(request, event_loop, True)
->>>>>>> 79721a9a
 
 
 @pytest.fixture(scope='session', autouse=True)
@@ -115,10 +106,6 @@
 
 
 @pytest.fixture
-<<<<<<< HEAD
-def game(players):
-    return make_game(1, players)
-=======
 def transport():
     return mock.Mock(spec=asyncio.Transport)
 
@@ -126,7 +113,6 @@
 @pytest.fixture
 def game(database, players):
     return make_game(database, 1, players)
->>>>>>> 79721a9a
 
 
 GAME_UID = 1
